import os
import itertools

from aql import findFileInPaths,\
    StrOptionType, BoolOptionType, VersionOptionType, ListOptionType,\
    AbsPathOptionType, EnumOptionType, SimpleOperation, Options, \
    Builder, FileBuilder, Node, Tool

# ==============================================================================


class ErrorBatchBuildCustomExt(Exception):

    def __init__(self, trace, ext):
        msg = "Custom extension '%s' is not supported in batch building of node: %s" % (
            ext, trace)
        super(ErrorBatchBuildCustomExt, self).__init__(msg)

# ==============================================================================


class ErrorBatchBuildWithPrefix(Exception):

    def __init__(self, trace, prefix):
        msg = "Filename prefix '%s' is not supported in batch building of node: %s" % (
            prefix, trace)
        super(ErrorBatchBuildWithPrefix, self).__init__(msg)

# ==============================================================================


class ErrorBatchBuildWithSuffix(Exception):

    def __init__(self, trace, suffix):
        msg = "Filename suffix '%s' is not supported in batch building of node: %s" % (
            suffix, trace)
        super(ErrorBatchBuildWithSuffix, self).__init__(msg)

# ==============================================================================


class ErrorBatchCompileWithCustomTarget(Exception):

    def __init__(self, trace, target):
        msg = "Explicit output target '%s' is not supported in batch building of node: %s" % (
            target, trace)
        super(ErrorBatchCompileWithCustomTarget, self).__init__(msg)

# ==============================================================================


class ErrorCompileWithCustomTarget(Exception):

    def __init__(self, trace, target):
        msg = "Compile several source files using the same target '%s' is not supported: %s" % (
            target, trace)
        super(ErrorCompileWithCustomTarget, self).__init__(msg)

# ==============================================================================
#// BUILDERS IMPLEMENTATION
# ==============================================================================


def _addPrefix(prefix, values):
    prefix = prefix.lstrip()

    if not prefix:
        return values

    if prefix[-1] == ' ':
        prefix = prefix.rstrip()
        return tuple(itertools.chain(*itertools.product((prefix,), values)))

    return tuple("%s%s" % (prefix, value) for value in values)

# ==============================================================================


def _addIxes(prefix, suffix, values):
    prefix = prefix.lstrip()
    suffix = suffix.strip()

    sep_prefix = prefix and (prefix[-1] == ' ')
    result = []

    for value in values:
        value = "%s%s" % (value, suffix)
        if prefix:
            if sep_prefix:
                result += [prefix, value]
            else:
                result.append("%s%s" % (prefix, value))
        else:
            result.append(value)

    return result

# ==============================================================================


def _preprocessorOptions(options):

    options.cppdefines = ListOptionType(
        unique=True, description="C/C++ preprocessor defines", separators=None)
    options.defines = options.cppdefines
    options.cppdefines_prefix = StrOptionType(
        description="Flag for C/C++ preprocessor defines.", is_hidden=True)
    options.cppdefines_flags = ListOptionType(separators=None)
    options.cppdefines_flags += SimpleOperation(
        _addPrefix, options.cppdefines_prefix, options.cppdefines)

    options.cpppath_flags = ListOptionType(separators=None)
    options.cpppath_prefix = StrOptionType(
        description="Flag for C/C++ preprocessor paths.", is_hidden=True)

    options.cpppath = ListOptionType(value_type=AbsPathOptionType(
    ), unique=True, description="C/C++ preprocessor paths to headers", separators=None)
    options.include = options.cpppath
    options.cpppath_flags = SimpleOperation(
        _addPrefix, options.cpppath_prefix, options.cpppath)

    options.api_cpppath = ListOptionType(value_type=AbsPathOptionType(
    ), unique=True, description="C/C++ preprocessor paths to API headers", separators=None)
    options.cpppath_flags += SimpleOperation(
        _addPrefix, options.cpppath_prefix, options.api_cpppath)

    options.ext_cpppath = ListOptionType(value_type=AbsPathOptionType(
    ), unique=True, description="C/C++ preprocessor path to external headers", separators=None)
    options.ext_include = options.ext_cpppath
    options.cpppath_flags += SimpleOperation(
        _addPrefix, options.cpppath_prefix, options.ext_cpppath)

    options.sys_cpppath = ListOptionType(value_type=AbsPathOptionType(
    ), description="C/C++ preprocessor path to standard headers", separators=None)

# ==============================================================================


def _compilerOptions(options):

    options.language = EnumOptionType(values=[('c++', 'cpp'), 'c'], default='c++',
                                      description='Current language', is_hidden=True)

    options.pic = BoolOptionType(
        description="Generate position-independent code.", default=True)

    options.objsuffix = StrOptionType(
        description="Object file suffix.", is_hidden=True)

    options.cxxflags = ListOptionType(
        description="C++ compiler flags", separators=None)
    options.cflags = ListOptionType(
        description="C++ compiler flags", separators=None)
    options.ccflags = ListOptionType(
        description="Common C/C++ compiler flags", separators=None)
    options.occflags = ListOptionType(
        description="Common C/C++ compiler optimization flags", separators=None)

    options.cc = AbsPathOptionType(description="C/C++ compiler program")
    options.cc_name = StrOptionType(
        is_tool_key=True, ignore_case=True, description="C/C++ compiler name")
    options.cc_ver = VersionOptionType(
        is_tool_key=True, description="C/C++ compiler version")
    options.cc_cmd = ListOptionType(
        separators=None, description="C/C++ compiler full command", is_hidden=True)

    options.cc_cmd = options.cc
    options.If().language.eq('c++').cc_cmd += options.cxxflags
    options.If().language.eq('c').cc_cmd += options.cflags
    options.cc_cmd += options.ccflags + options.occflags + \
        options.cppdefines_flags + options.cpppath_flags

    options.cxxstd = EnumOptionType(values=['default', ('c++98', 'c++03'), ('c++11', 'c++0x'), ('c++14', 'c++1y')],
                                    default='default', description='C++ language standard.')

# ==============================================================================


def _resourceCompilerOptions(options):
    options.rc = AbsPathOptionType(
        description="C/C++ resource compiler program")
    options.ressuffix = StrOptionType(
        description="Compiled resource file suffix.", is_hidden=True)

    options.rcflags = ListOptionType(
        description="C/C++ resource compiler flags", separators=None)
    options.rc_cmd = ListOptionType(
        separators=None, description="C/C++ resource resource compiler full command", is_hidden=True)

    options.rc_cmd = [options.rc] + options.rcflags + \
        options.cppdefines_flags + options.cpppath_flags

# ==============================================================================


def _linkerOptions(options):

    options.libprefix = StrOptionType(
        description="Static library archiver prefix.", is_hidden=True)
    options.libsuffix = StrOptionType(
        description="Static library archiver suffix.", is_hidden=True)
    options.libflags = ListOptionType(
        description="Static library archiver flags", separators=None)
    options.olibflags = ListOptionType(
        description="Static library archiver optimization flags", separators=None)
    options.lib = AbsPathOptionType(
        description="Static library archiver program")
    options.lib_cmd = ListOptionType(
        separators=None, description="Static library archiver full command", is_hidden=True)
    options.lib_cmd = [options.lib] + options.libflags + options.olibflags

    options.shlibprefix = StrOptionType(
        description="Shared library prefix.", is_hidden=True)
    options.shlibsuffix = StrOptionType(
        description="Shared library suffix.", is_hidden=True)

    options.libpath = ListOptionType(value_type=AbsPathOptionType(), unique=True,
                                     description="Paths to external libraries", separators=None)
    options.libpath_prefix = StrOptionType(
        description="Flag for library paths.", is_hidden=True)
    options.libpath_flags = ListOptionType(separators=None)
    options.libpath_flags = SimpleOperation(
        _addPrefix, options.libpath_prefix, options.libpath)

    options.libs = ListOptionType(value_type=StrOptionType(), unique=True,
                                  description="Linking external libraries", separators=None)
    options.libs_prefix = StrOptionType(
        description="Prefix flag for libraries.", is_hidden=True)
    options.libs_suffix = StrOptionType(
        description="Suffix flag for libraries.", is_hidden=True)
    options.libs_flags = ListOptionType(separators=None)
    options.libs_flags = SimpleOperation(
        _addIxes, options.libs_prefix, options.libs_suffix, options.libs)

    options.progsuffix = StrOptionType(
        description="Program suffix.", is_hidden=True)
    options.linkflags = ListOptionType(
        description="Linker flags", separators=None)
    options.olinkflags = ListOptionType(
        description="Linker optimization flags", separators=None)
    options.link = AbsPathOptionType(description="Linker program")
    options.link_cmd = ListOptionType(
        separators=None, description="Linker full command", is_hidden=True)
    options.link_cmd = [options.link] + options.linkflags + \
        options.olinkflags + options.libpath_flags + options.libs_flags

# ==============================================================================


def _getCppOptions():
    options = Options()
    _preprocessorOptions(options)
    _compilerOptions(options)
    _resourceCompilerOptions(options)
    _linkerOptions(options)

    return options

# ==============================================================================


def _getResOptions():
    options = Options()
    _preprocessorOptions(options)
    _resourceCompilerOptions(options)

    return options

# ==============================================================================


class HeaderChecker (Builder):

    SIGNATURE_ATTRS = ('cpppath', )

    def __init__(self, options):

        cpppath = list(options.cpppath.get())
        cpppath += options.ext_cpppath.get()
        cpppath += options.sys_cpppath.get()

        self.cpppath = cpppath

    # -----------------------------------------------------------

    def build(self, source_entities, targets):

        has_headers = True

        cpppath = self.cpppath

        for header in source_entities:
            found = findFileInPaths(cpppath, header.get())
            if not found:
                has_headers = False
                break

        targets.add(has_headers)

# ==============================================================================

# noinspection PyAttributeOutsideInit


class CommonCompiler (FileBuilder):

    NAME_ATTRS = ('prefix', 'suffix', 'ext')
    SIGNATURE_ATTRS = ('cmd', )

    # -----------------------------------------------------------

    # noinspection PyUnusedLocal
    def __init__(self, options, ext, cmd):

        self.prefix = options.prefix.get()
        self.suffix = options.suffix.get()
        self.ext = ext
        self.cmd = list(cmd)

        target = options.target.get()
        if target:
            self.target = self.getTargetFilePath(target, self.ext, self.prefix)
        else:
            self.target = None

        ext_cpppath = list(options.ext_cpppath.get())
        ext_cpppath += options.sys_cpppath.get()

        self.ext_cpppath = tuple(set(os.path.normcase(
            os.path.abspath(folder)) + os.path.sep for folder in ext_cpppath))

    # -----------------------------------------------------------

    def getTargetEntities(self, source_values):
        return self.getObjPath(source_values[0].get())

    # -----------------------------------------------------------

    def getObjPath(self, source):
        if self.target:
            return self.target

        return self.getTargetFromSourceFilePath(source, ext=self.ext, prefix=self.prefix, suffix=self.suffix)

    # -----------------------------------------------------------

    def getDefaultObjExt(self):
        """
        Returns a default extension of output object files.
        """
        raise NotImplementedError(
            "Abstract method. It should be implemented in a child class.")

    # -----------------------------------------------------------

    def checkBatchSplit(self, source_entities):

        default_ext = self.getDefaultObjExt()

        if self.ext != default_ext:
            raise ErrorBatchBuildCustomExt(
                self.getTrace(source_entities), self.ext)

        if self.prefix:
            raise ErrorBatchBuildWithPrefix(
                self.getTrace(source_entities), self.prefix)

        if self.suffix:
            raise ErrorBatchBuildWithSuffix(
                self.getTrace(source_entities), self.suffix)

        if self.target:
            raise ErrorBatchCompileWithCustomTarget(
                self.getTrace(source_entities), self.target)

    # -----------------------------------------------------------

    def splitBatch(self, source_entities):
        self.checkBatchSplit(source_entities)
        return self.splitBatchByBuildDir(source_entities)

    # -----------------------------------------------------------

    def split(self, source_entities):

        if self.target and (len(source_entities) > 1):
            raise ErrorCompileWithCustomTarget(
                self.getTrace(source_entities), self.target)

        return self.splitSingle(source_entities)

    # -----------------------------------------------------------

    def getTraceName(self, source_entities, brief):
        if brief:
            name = self.cmd[0]
            name = os.path.splitext(os.path.basename(name))[0]
        else:
            name = ' '.join(self.cmd)

        return name

# ==============================================================================


class CommonCppCompiler (CommonCompiler):

    def __init__(self, options):
        super(CommonCppCompiler, self).__init__(options,
                                                ext=options.objsuffix.get(),
                                                cmd=options.cc_cmd.get())

# ==============================================================================

# noinspection PyAttributeOutsideInit


class CommonResCompiler (CommonCompiler):
<<<<<<< HEAD
  def   __init__(self, options ):
    super(CommonResCompiler, self).__init__( options,
                                             ext = options.ressuffix.get(),
                                             cmd = options.rc_cmd.get() )

#//===========================================================================//

#noinspection PyAttributeOutsideInit
class CommonCppLinkerBase( FileBuilder ):
  
  NAME_ATTRS = ('target', )
  SIGNATURE_ATTRS = ('cmd', )
  
  def   __init__( self, options ):
    self.compilers = self.getSourceBuilders( options )
  
  def   getCppExts( self, _cpp_ext = (".cc", ".cp", ".cxx", ".cpp", ".CPP", ".c++", ".C", ".c") ):
    return _cpp_ext
  
  #//-------------------------------------------------------//
  
  def   getResExts( self ):
    return ('.rc',)
  
  #//-------------------------------------------------------//
  
  def   makeCompiler( self, options ):
    """
    It should return a builder of C/C++ compiler
    """
    raise NotImplementedError( "Abstract method. It should be implemented in a child class." )
  
  #//-------------------------------------------------------//
  
  def   makeResCompiler( self, options ):
    """
    It should return a builder of C/C++ resource compiler
    """
    raise NotImplementedError( "Abstract method. It should be implemented in a child class." )
  
  #//-------------------------------------------------------//
  
  def   addSourceBuilders( self, builders, exts, builder ):
    if builder:
      for ext in exts:
        builders[ ext ] = builder
  
  #//-------------------------------------------------------//
  
  def   getSourceBuilders( self, options ):
    builders = {}
    
    compiler = self.tool.Compile( options )
    
    self.addSourceBuilders( builders, self.getCppExts(), compiler )
    
    rc_compiler = self.tool.CompileResource( options )
    self.addSourceBuilders( builders, self.getResExts(), rc_compiler )
    
    return builders
  
  #//-------------------------------------------------------//
  
  def   replace( self, source_entities ):
    
    cwd = os.getcwd()
    
    def _addSources():
      if current_builder is None:
        new_sources.extend( current_sources )
        return
        
      src_node = Node( current_builder, current_sources, cwd )
        
      new_sources.append( src_node )
    
    new_sources = []
    
    builders = self.compilers
    
    current_builder = None
    current_sources = []
    
    for src_file in source_entities:
      
      ext = os.path.splitext( src_file.get() )[1]
      builder = builders.get( ext, None )
      
      if current_builder is builder:
        current_sources.append( src_file )
      else:
=======

    def __init__(self, options):
        super(CommonResCompiler, self).__init__(options,
                                                ext=options.ressuffix.get(),
                                                cmd=options.rc_cmd.get())

# ==============================================================================

# noinspection PyAttributeOutsideInit


class CommonCppLinkerBase(FileBuilder):

    NAME_ATTRS = ('target', )
    SIGNATURE_ATTRS = ('cmd', )

    def __init__(self, options):
        self.compilers = self.getSourceBuilders(options)

    def getCppExts(self, _cpp_ext=(".cc", ".cp", ".cxx", ".cpp", ".CPP", ".c++", ".C", ".c")):
        return _cpp_ext

    # -----------------------------------------------------------

    def getResExts(self):
        return ('.rc',)

    # -----------------------------------------------------------

    def makeCompiler(self, options):
        """
        It should return a builder of C/C++ compiler
        """
        raise NotImplementedError(
            "Abstract method. It should be implemented in a child class.")

    # -----------------------------------------------------------

    def makeResCompiler(self, options):
        """
        It should return a builder of C/C++ resource compiler
        """
        raise NotImplementedError(
            "Abstract method. It should be implemented in a child class.")

    # -----------------------------------------------------------

    def addSourceBuilders(self, builders, exts, builder):
        if builder:
            for ext in exts:
                builders[ext] = builder

    # -----------------------------------------------------------

    def getSourceBuilders(self, options):
        builders = {}

        compiler = self.makeCompiler(options)

        self.addSourceBuilders(builders, self.getCppExts(), compiler)

        rc_compiler = self.makeResCompiler(options)
        self.addSourceBuilders(builders, self.getResExts(), rc_compiler)

        return builders

    # -----------------------------------------------------------

    def replace(self, cwd, source_entities):

        def _addSources():
            if current_builder is None:
                new_sources.extend(current_sources)
                return

            src_node = Node(current_builder, current_sources, cwd)

            new_sources.append(src_node)

        new_sources = []

        builders = self.compilers

        current_builder = None
        current_sources = []

        for src_file in source_entities:

            ext = os.path.splitext(src_file.get())[1]
            builder = builders.get(ext, None)

            if current_builder is builder:
                current_sources.append(src_file)
            else:
                if current_sources:
                    _addSources()

                current_builder = builder
                current_sources = [src_file]

>>>>>>> 71cd502b
        if current_sources:
            _addSources()

        return new_sources

    # -----------------------------------------------------------

    def getTargetEntities(self, source_values):
        return self.target

    # -----------------------------------------------------------

    def getTraceName(self, source_entities, brief):
        if brief:
            name = self.cmd[0]
            name = os.path.splitext(os.path.basename(name))[0]
        else:
            name = ' '.join(self.cmd)

        return name

# ==============================================================================

# noinspection PyAttributeOutsideInit


class CommonCppArchiver(CommonCppLinkerBase):

    def __init__(self, options, target):

        super(CommonCppArchiver, self).__init__(options)

        prefix = options.libprefix.get()
        ext = options.libsuffix.get()

        self.target = self.getTargetFilePath(target, ext=ext, prefix=prefix)
        self.cmd = options.lib_cmd.get()
        self.shared = False

# ==============================================================================


class CommonCppLinker(CommonCppLinkerBase):

    def __init__(self, options, target, shared):

        super(CommonCppLinker, self).__init__(options)

        if shared:
            prefix = options.shlibprefix.get()
            ext = options.shlibsuffix.get()
        else:
            prefix = options.prefix.get()
            ext = options.progsuffix.get()

        self.target = self.getTargetFilePath(target, prefix=prefix, ext=ext)
        self.cmd = options.link_cmd.get()
        self.shared = shared

    # -----------------------------------------------------------

    def getWeight(self, source_entities):
        return 2 * len(source_entities)


# ==============================================================================
#// TOOL IMPLEMENTATION
# ==============================================================================

class ToolCommonCpp(Tool):

    def __init__(self, options):
        options.If().cc_name.isTrue().build_dir_name += '_' + \
            options.cc_name + '_' + options.cc_ver
        self.LinkLibrary = self.LinkStaticLibrary

    # -----------------------------------------------------------

    @classmethod
    def options(cls):
        options = _getCppOptions()
        options.setGroup("C/C++ compiler")

        return options

    def CheckHeaders(self, options):
        return HeaderChecker(options)

    def Compile(self, options):
        raise NotImplementedError(
            "Abstract method. It should be implemented in a child class.")

    def CompileResource(self, options):
        raise NotImplementedError(
            "Abstract method. It should be implemented in a child class.")

    def LinkStaticLibrary(self, options, target):
        raise NotImplementedError(
            "Abstract method. It should be implemented in a child class.")

    def LinkSharedLibrary(self, options, target, def_file=None):
        raise NotImplementedError(
            "Abstract method. It should be implemented in a child class.")

    def LinkProgram(self, options, target):
        raise NotImplementedError(
            "Abstract method. It should be implemented in a child class.")

# ==============================================================================


class ToolCommonRes(Tool):

    @classmethod
    def options(cls):
        options = _getResOptions()
        options.setGroup("C/C++ resource compiler")

        return options

    # -----------------------------------------------------------

    def Compile(self, options):
        """
        It should return a builder of C/C++ resource compiler
        """
        raise NotImplementedError(
            "Abstract method. It should be implemented in a child class.")<|MERGE_RESOLUTION|>--- conflicted
+++ resolved
@@ -12,8 +12,8 @@
 class ErrorBatchBuildCustomExt(Exception):
 
     def __init__(self, trace, ext):
-        msg = "Custom extension '%s' is not supported in batch building of node: %s" % (
-            ext, trace)
+        msg = "Custom extension '%s' is not supported " \
+              "in batch building of node: %s" % (ext, trace)
         super(ErrorBatchBuildCustomExt, self).__init__(msg)
 
 # ==============================================================================
@@ -22,8 +22,8 @@
 class ErrorBatchBuildWithPrefix(Exception):
 
     def __init__(self, trace, prefix):
-        msg = "Filename prefix '%s' is not supported in batch building of node: %s" % (
-            prefix, trace)
+        msg = "Filename prefix '%s' is not supported " \
+              "in batch building of node: %s" % (prefix, trace)
         super(ErrorBatchBuildWithPrefix, self).__init__(msg)
 
 # ==============================================================================
@@ -32,8 +32,8 @@
 class ErrorBatchBuildWithSuffix(Exception):
 
     def __init__(self, trace, suffix):
-        msg = "Filename suffix '%s' is not supported in batch building of node: %s" % (
-            suffix, trace)
+        msg = "Filename suffix '%s' is not supported " \
+              "in batch building of node: %s" % (suffix, trace)
         super(ErrorBatchBuildWithSuffix, self).__init__(msg)
 
 # ==============================================================================
@@ -42,8 +42,8 @@
 class ErrorBatchCompileWithCustomTarget(Exception):
 
     def __init__(self, trace, target):
-        msg = "Explicit output target '%s' is not supported in batch building of node: %s" % (
-            target, trace)
+        msg = "Explicit output target '%s' is not supported " \
+              "in batch building of node: %s" % (target, trace)
         super(ErrorBatchCompileWithCustomTarget, self).__init__(msg)
 
 # ==============================================================================
@@ -52,12 +52,12 @@
 class ErrorCompileWithCustomTarget(Exception):
 
     def __init__(self, trace, target):
-        msg = "Compile several source files using the same target '%s' is not supported: %s" % (
-            target, trace)
+        msg = "Compile several source files using " \
+              "the same target '%s' is not supported: %s" % (target, trace)
         super(ErrorCompileWithCustomTarget, self).__init__(msg)
 
 # ==============================================================================
-#// BUILDERS IMPLEMENTATION
+#  BUILDERS IMPLEMENTATION
 # ==============================================================================
 
 
@@ -101,45 +101,74 @@
 def _preprocessorOptions(options):
 
     options.cppdefines = ListOptionType(
-        unique=True, description="C/C++ preprocessor defines", separators=None)
+        description="C/C++ preprocessor defines",
+        unique=True,
+        separators=None)
+
     options.defines = options.cppdefines
+
     options.cppdefines_prefix = StrOptionType(
         description="Flag for C/C++ preprocessor defines.", is_hidden=True)
+
     options.cppdefines_flags = ListOptionType(separators=None)
-    options.cppdefines_flags += SimpleOperation(
-        _addPrefix, options.cppdefines_prefix, options.cppdefines)
+
+    options.cppdefines_flags += SimpleOperation(_addPrefix,
+                                                options.cppdefines_prefix,
+                                                options.cppdefines)
 
     options.cpppath_flags = ListOptionType(separators=None)
+
     options.cpppath_prefix = StrOptionType(
-        description="Flag for C/C++ preprocessor paths.", is_hidden=True)
-
-    options.cpppath = ListOptionType(value_type=AbsPathOptionType(
-    ), unique=True, description="C/C++ preprocessor paths to headers", separators=None)
+        description="Flag for C/C++ preprocessor paths.",
+        is_hidden=True)
+
+    options.cpppath = ListOptionType(
+        description="C/C++ preprocessor paths to headers",
+        value_type=AbsPathOptionType(),
+        unique=True,
+        separators=None)
+
     options.include = options.cpppath
-    options.cpppath_flags = SimpleOperation(
-        _addPrefix, options.cpppath_prefix, options.cpppath)
-
-    options.api_cpppath = ListOptionType(value_type=AbsPathOptionType(
-    ), unique=True, description="C/C++ preprocessor paths to API headers", separators=None)
-    options.cpppath_flags += SimpleOperation(
-        _addPrefix, options.cpppath_prefix, options.api_cpppath)
-
-    options.ext_cpppath = ListOptionType(value_type=AbsPathOptionType(
-    ), unique=True, description="C/C++ preprocessor path to external headers", separators=None)
+
+    options.cpppath_flags = SimpleOperation(_addPrefix,
+                                            options.cpppath_prefix,
+                                            options.cpppath)
+
+    options.api_cpppath = ListOptionType(
+        value_type=AbsPathOptionType(),
+        unique=True,
+        description="C/C++ preprocessor paths to API headers",
+        separators=None)
+
+    options.cpppath_flags += SimpleOperation(_addPrefix,
+                                             options.cpppath_prefix,
+                                             options.api_cpppath)
+
+    options.ext_cpppath = ListOptionType(
+        value_type=AbsPathOptionType(),
+        unique=True,
+        description="C/C++ preprocessor path to external headers",
+        separators=None)
+
     options.ext_include = options.ext_cpppath
-    options.cpppath_flags += SimpleOperation(
-        _addPrefix, options.cpppath_prefix, options.ext_cpppath)
-
-    options.sys_cpppath = ListOptionType(value_type=AbsPathOptionType(
-    ), description="C/C++ preprocessor path to standard headers", separators=None)
+    options.cpppath_flags += SimpleOperation(_addPrefix,
+                                             options.cpppath_prefix,
+                                             options.ext_cpppath)
+
+    options.sys_cpppath = ListOptionType(
+        value_type=AbsPathOptionType(),
+        description="C/C++ preprocessor path to standard headers",
+        separators=None)
 
 # ==============================================================================
 
 
 def _compilerOptions(options):
 
-    options.language = EnumOptionType(values=[('c++', 'cpp'), 'c'], default='c++',
-                                      description='Current language', is_hidden=True)
+    options.language = EnumOptionType(values=[('c++', 'cpp'), 'c'],
+                                      default='c++',
+                                      description='Current language',
+                                      is_hidden=True)
 
     options.pic = BoolOptionType(
         description="Generate position-independent code.", default=True)
@@ -149,20 +178,29 @@
 
     options.cxxflags = ListOptionType(
         description="C++ compiler flags", separators=None)
+
     options.cflags = ListOptionType(
         description="C++ compiler flags", separators=None)
+
     options.ccflags = ListOptionType(
         description="Common C/C++ compiler flags", separators=None)
+
     options.occflags = ListOptionType(
-        description="Common C/C++ compiler optimization flags", separators=None)
+        description="Common C/C++ compiler optimization flags",
+        separators=None)
 
     options.cc = AbsPathOptionType(description="C/C++ compiler program")
-    options.cc_name = StrOptionType(
-        is_tool_key=True, ignore_case=True, description="C/C++ compiler name")
-    options.cc_ver = VersionOptionType(
-        is_tool_key=True, description="C/C++ compiler version")
-    options.cc_cmd = ListOptionType(
-        separators=None, description="C/C++ compiler full command", is_hidden=True)
+
+    options.cc_name = StrOptionType(is_tool_key=True,
+                                    ignore_case=True,
+                                    description="C/C++ compiler name")
+
+    options.cc_ver = VersionOptionType(is_tool_key=True,
+                                       description="C/C++ compiler version")
+
+    options.cc_cmd = ListOptionType(separators=None,
+                                    description="C/C++ compiler full command",
+                                    is_hidden=True)
 
     options.cc_cmd = options.cc
     options.If().language.eq('c++').cc_cmd += options.cxxflags
@@ -170,22 +208,33 @@
     options.cc_cmd += options.ccflags + options.occflags + \
         options.cppdefines_flags + options.cpppath_flags
 
-    options.cxxstd = EnumOptionType(values=['default', ('c++98', 'c++03'), ('c++11', 'c++0x'), ('c++14', 'c++1y')],
-                                    default='default', description='C++ language standard.')
+    options.cxxstd = EnumOptionType(values=['default',
+                                            ('c++98', 'c++03'),
+                                            ('c++11', 'c++0x'),
+                                            ('c++14', 'c++1y')],
+                                    default='default',
+                                    description='C++ language standard.')
 
 # ==============================================================================
 
 
 def _resourceCompilerOptions(options):
+
     options.rc = AbsPathOptionType(
         description="C/C++ resource compiler program")
+
     options.ressuffix = StrOptionType(
-        description="Compiled resource file suffix.", is_hidden=True)
+        description="Compiled resource file suffix.",
+        is_hidden=True)
 
     options.rcflags = ListOptionType(
-        description="C/C++ resource compiler flags", separators=None)
+        description="C/C++ resource compiler flags",
+        separators=None)
+
     options.rc_cmd = ListOptionType(
-        separators=None, description="C/C++ resource resource compiler full command", is_hidden=True)
+        description="C/C++ resource resource compiler full command",
+        separators=None,
+        is_hidden=True)
 
     options.rc_cmd = [options.rc] + options.rcflags + \
         options.cppdefines_flags + options.cpppath_flags
@@ -197,50 +246,81 @@
 
     options.libprefix = StrOptionType(
         description="Static library archiver prefix.", is_hidden=True)
+
     options.libsuffix = StrOptionType(
         description="Static library archiver suffix.", is_hidden=True)
+
     options.libflags = ListOptionType(
         description="Static library archiver flags", separators=None)
+
     options.olibflags = ListOptionType(
-        description="Static library archiver optimization flags", separators=None)
+        description="Static library archiver optimization flags",
+        separators=None)
+
     options.lib = AbsPathOptionType(
         description="Static library archiver program")
+
     options.lib_cmd = ListOptionType(
-        separators=None, description="Static library archiver full command", is_hidden=True)
+        description="Static library archiver full command",
+        separators=None,
+        is_hidden=True)
+
     options.lib_cmd = [options.lib] + options.libflags + options.olibflags
 
-    options.shlibprefix = StrOptionType(
-        description="Shared library prefix.", is_hidden=True)
-    options.shlibsuffix = StrOptionType(
-        description="Shared library suffix.", is_hidden=True)
-
-    options.libpath = ListOptionType(value_type=AbsPathOptionType(), unique=True,
-                                     description="Paths to external libraries", separators=None)
+    options.shlibprefix = StrOptionType(description="Shared library prefix.",
+                                        is_hidden=True)
+
+    options.shlibsuffix = StrOptionType(description="Shared library suffix.",
+                                        is_hidden=True)
+
+    options.libpath = ListOptionType(value_type=AbsPathOptionType(),
+                                     description="Paths to external libraries",
+                                     unique=True,
+                                     separators=None)
+
     options.libpath_prefix = StrOptionType(
-        description="Flag for library paths.", is_hidden=True)
+        description="Flag for library paths.",
+        is_hidden=True)
+
     options.libpath_flags = ListOptionType(separators=None)
-    options.libpath_flags = SimpleOperation(
-        _addPrefix, options.libpath_prefix, options.libpath)
-
-    options.libs = ListOptionType(value_type=StrOptionType(), unique=True,
-                                  description="Linking external libraries", separators=None)
+
+    options.libpath_flags = SimpleOperation(_addPrefix,
+                                            options.libpath_prefix,
+                                            options.libpath)
+
+    options.libs = ListOptionType(value_type=StrOptionType(),
+                                  description="Linking external libraries",
+                                  unique=True,
+                                  separators=None)
+
     options.libs_prefix = StrOptionType(
         description="Prefix flag for libraries.", is_hidden=True)
+
     options.libs_suffix = StrOptionType(
         description="Suffix flag for libraries.", is_hidden=True)
+
     options.libs_flags = ListOptionType(separators=None)
-    options.libs_flags = SimpleOperation(
-        _addIxes, options.libs_prefix, options.libs_suffix, options.libs)
+
+    options.libs_flags = SimpleOperation(_addIxes,
+                                         options.libs_prefix,
+                                         options.libs_suffix,
+                                         options.libs)
 
     options.progsuffix = StrOptionType(
         description="Program suffix.", is_hidden=True)
+
     options.linkflags = ListOptionType(
         description="Linker flags", separators=None)
+
     options.olinkflags = ListOptionType(
         description="Linker optimization flags", separators=None)
+
     options.link = AbsPathOptionType(description="Linker program")
-    options.link_cmd = ListOptionType(
-        separators=None, description="Linker full command", is_hidden=True)
+
+    options.link_cmd = ListOptionType(description="Linker full command",
+                                      separators=None,
+                                      is_hidden=True)
+
     options.link_cmd = [options.link] + options.linkflags + \
         options.olinkflags + options.libpath_flags + options.libs_flags
 
@@ -340,7 +420,10 @@
         if self.target:
             return self.target
 
-        return self.getTargetFromSourceFilePath(source, ext=self.ext, prefix=self.prefix, suffix=self.suffix)
+        return self.getTargetFromSourceFilePath(source,
+                                                ext=self.ext,
+                                                prefix=self.prefix,
+                                                suffix=self.suffix)
 
     # -----------------------------------------------------------
 
@@ -416,99 +499,6 @@
 
 
 class CommonResCompiler (CommonCompiler):
-<<<<<<< HEAD
-  def   __init__(self, options ):
-    super(CommonResCompiler, self).__init__( options,
-                                             ext = options.ressuffix.get(),
-                                             cmd = options.rc_cmd.get() )
-
-#//===========================================================================//
-
-#noinspection PyAttributeOutsideInit
-class CommonCppLinkerBase( FileBuilder ):
-  
-  NAME_ATTRS = ('target', )
-  SIGNATURE_ATTRS = ('cmd', )
-  
-  def   __init__( self, options ):
-    self.compilers = self.getSourceBuilders( options )
-  
-  def   getCppExts( self, _cpp_ext = (".cc", ".cp", ".cxx", ".cpp", ".CPP", ".c++", ".C", ".c") ):
-    return _cpp_ext
-  
-  #//-------------------------------------------------------//
-  
-  def   getResExts( self ):
-    return ('.rc',)
-  
-  #//-------------------------------------------------------//
-  
-  def   makeCompiler( self, options ):
-    """
-    It should return a builder of C/C++ compiler
-    """
-    raise NotImplementedError( "Abstract method. It should be implemented in a child class." )
-  
-  #//-------------------------------------------------------//
-  
-  def   makeResCompiler( self, options ):
-    """
-    It should return a builder of C/C++ resource compiler
-    """
-    raise NotImplementedError( "Abstract method. It should be implemented in a child class." )
-  
-  #//-------------------------------------------------------//
-  
-  def   addSourceBuilders( self, builders, exts, builder ):
-    if builder:
-      for ext in exts:
-        builders[ ext ] = builder
-  
-  #//-------------------------------------------------------//
-  
-  def   getSourceBuilders( self, options ):
-    builders = {}
-    
-    compiler = self.tool.Compile( options )
-    
-    self.addSourceBuilders( builders, self.getCppExts(), compiler )
-    
-    rc_compiler = self.tool.CompileResource( options )
-    self.addSourceBuilders( builders, self.getResExts(), rc_compiler )
-    
-    return builders
-  
-  #//-------------------------------------------------------//
-  
-  def   replace( self, source_entities ):
-    
-    cwd = os.getcwd()
-    
-    def _addSources():
-      if current_builder is None:
-        new_sources.extend( current_sources )
-        return
-        
-      src_node = Node( current_builder, current_sources, cwd )
-        
-      new_sources.append( src_node )
-    
-    new_sources = []
-    
-    builders = self.compilers
-    
-    current_builder = None
-    current_sources = []
-    
-    for src_file in source_entities:
-      
-      ext = os.path.splitext( src_file.get() )[1]
-      builder = builders.get( ext, None )
-      
-      if current_builder is builder:
-        current_sources.append( src_file )
-      else:
-=======
 
     def __init__(self, options):
         super(CommonResCompiler, self).__init__(options,
@@ -522,19 +512,21 @@
 
 class CommonCppLinkerBase(FileBuilder):
 
+    CPP_EXT = (".cc", ".cp", ".cxx", ".cpp", ".CPP", ".c++", ".C", ".c")
+
     NAME_ATTRS = ('target', )
     SIGNATURE_ATTRS = ('cmd', )
 
     def __init__(self, options):
         self.compilers = self.getSourceBuilders(options)
 
-    def getCppExts(self, _cpp_ext=(".cc", ".cp", ".cxx", ".cpp", ".CPP", ".c++", ".C", ".c")):
+    def getCppExts(self, _cpp_ext=CPP_EXT):
         return _cpp_ext
 
     # -----------------------------------------------------------
 
     def getResExts(self):
-        return ('.rc',)
+        return '.rc',
 
     # -----------------------------------------------------------
 
@@ -577,7 +569,9 @@
 
     # -----------------------------------------------------------
 
-    def replace(self, cwd, source_entities):
+    def replace(self, source_entities):
+
+        cwd = os.getcwd()
 
         def _addSources():
             if current_builder is None:
@@ -609,7 +603,6 @@
                 current_builder = builder
                 current_sources = [src_file]
 
->>>>>>> 71cd502b
         if current_sources:
             _addSources()
 
@@ -633,8 +626,6 @@
 
 # ==============================================================================
 
-# noinspection PyAttributeOutsideInit
-
 
 class CommonCppArchiver(CommonCppLinkerBase):
 
@@ -676,7 +667,7 @@
 
 
 # ==============================================================================
-#// TOOL IMPLEMENTATION
+# TOOL IMPLEMENTATION
 # ==============================================================================
 
 class ToolCommonCpp(Tool):
@@ -684,6 +675,7 @@
     def __init__(self, options):
         options.If().cc_name.isTrue().build_dir_name += '_' + \
             options.cc_name + '_' + options.cc_ver
+
         self.LinkLibrary = self.LinkStaticLibrary
 
     # -----------------------------------------------------------
