#
# Copyright (c) 2014-2015 The developers of Aqualid project
#
# Permission is hereby granted, free of charge, to any person obtaining a copy
# of this software and associated documentation files (the "Software"),
# to deal in the Software without restriction, including without limitation
# the rights to use, copy, modify, merge, publish, distribute, sublicense,
# and/or sell copies of the Software, and to permit persons to whom
# the Software is furnished to do so, subject to the following conditions:
#
# The above copyright notice and this permission notice shall be included
# in all copies or substantial portions of the Software.
#
# THE SOFTWARE IS PROVIDED "AS IS", WITHOUT WARRANTY OF ANY KIND,
# EXPRESS OR IMPLIED, INCLUDING BUT NOT LIMITED TO THE WARRANTIES OF
# MERCHANTABILITY, FITNESS FOR A PARTICULAR PURPOSE AND NONINFRINGEMENT.
# IN NO EVENT SHALL THE AUTHORS OR COPYRIGHT HOLDERS BE LIABLE FOR ANY CLAIM,
# DAMAGES OR OTHER LIABILITY, WHETHER IN AN ACTION OF CONTRACT,
# TORT OR OTHERWISE, ARISING FROM, OUT OF OR IN CONNECTION WITH THE SOFTWARE
#  OR THE USE OR OTHER DEALINGS IN THE SOFTWARE.


import sys
import os.path
import site
import types
import itertools

from aql.utils import CLIConfig, CLIOption, getFunctionArgs, execFile,\
    flattenList, findFiles, cpuCount, Chdir, expandFilePath

from aql.util_types import FilePath, ValueListType, UniqueList, toSequence

from aql.entity import NullEntity, EntityBase, FileTimestampEntity,\
    FileChecksumEntity, DirEntity, SimpleEntity

from aql.options import builtinOptions, Options, iUpdateValue

from aql.nodes import BuildManager, Node,\
    NodeFilter, NodeDirNameFilter, NodeBaseNameFilter

from .aql_info import getAqlInfo
from .aql_tools import getToolsManager
from .aql_builtin_tools import BuiltinTool

__all__ = ('Project', 'ProjectConfig',
           'ErrorProjectBuilderMethodFewArguments',
           'ErrorProjectBuilderMethodUnbound',
           'ErrorProjectBuilderMethodWithKW',
           'ErrorProjectInvalidMethod',
           )

# ==============================================================================


class ErrorProjectInvalidMethod(Exception):

    def __init__(self, method):
        msg = "Invalid project method: '%s'" % (method,)
        super(type(self), self).__init__(msg)

# ==============================================================================


class ErrorProjectUnknownTarget(Exception):

    def __init__(self, target):
        msg = "Unknown build target: '%s'" % (target,)
        super(type(self), self).__init__(msg)

# ==============================================================================


class ErrorProjectBuilderMethodWithKW(Exception):

    def __init__(self, method):
        msg = "Keyword arguments are not allowed in builder method: '%s'" % (
            method,)
        super(type(self), self).__init__(msg)

# ==============================================================================


class ErrorProjectBuilderMethodUnbound(Exception):

    def __init__(self, method):
        msg = "Unbound builder method: '%s'" % (method,)
        super(type(self), self).__init__(msg)

# ==============================================================================


class ErrorProjectBuilderMethodFewArguments(Exception):

    def __init__(self, method):
        msg = "Too few arguments in builder method: '%s'" % (method,)
        super(type(self), self).__init__(msg)

# ==============================================================================


class ErrorProjectBuilderMethodInvalidOptions(Exception):

    def __init__(self, value):
        msg = "Type of 'options' argument must be Options, instead of: " \
              "'%s'(%s)" % (type(value), value)
        super(type(self), self).__init__(msg)

# ==============================================================================


def _getUserConfigDir():
    return os.path.join(os.path.expanduser('~'), '.config')

# ==============================================================================


def _getSitePackagesDirs():

<<<<<<< HEAD
#//===========================================================================//

class   ErrorProjectInvalidMethod( AqlException ):
  def   __init__( self, method ):
    msg = "Invalid project method: '%s'" % (method,)
    super(type(self), self).__init__( msg )

#//===========================================================================//

class   ErrorProjectUnknownTarget( AqlException ):
  def   __init__( self, target ):
    msg = "Unknown build target: '%s'" % (target,)
    super(type(self), self).__init__( msg )

#//===========================================================================//

class   ErrorProjectBuilderMethodWithKW( AqlException ):
  def   __init__( self, method ):
    msg = "Keyword arguments are not allowed in builder method: '%s'" % (method,)
    super(type(self), self).__init__( msg )

#//===========================================================================//

class   ErrorProjectBuilderMethodUnbound( AqlException ):
  def   __init__( self, method ):
    msg = "Unbound builder method: '%s'" % (method,)
    super(type(self), self).__init__( msg )

#//===========================================================================//

class   ErrorProjectBuilderMethodFewArguments( AqlException ):
  def   __init__( self, method ):
    msg = "Too few arguments in builder method: '%s'" % (method,)
    super(type(self), self).__init__( msg )

#//===========================================================================//

class   ErrorProjectBuilderMethodInvalidOptions( AqlException ):
  def   __init__( self, value ):
    msg = "Type of 'options' argument must be Options, instead of : '%s'(%s)" % (type(value), value)
    super(type(self), self).__init__( msg )

#//===========================================================================//

def   _getUserConfigDir():
  return os.path.join( os.path.expanduser('~'), '.config' )

#//===========================================================================//

def   _getSitePackagesDirs():
  
  try:
    return site.getsitepackages()
  except Exception:
    pass
  
  local_path = os.path.normcase( os.path.expanduser('~') )
  
  paths = []
  for path in sys.path:
    path = os.path.normcase( path )
    if path.endswith('-packages') and not path.startswith( local_path ):
      paths.append( path )
  
  try:
    from distutils.sysconfig import get_python_lib
    lib_path = get_python_lib()
    if lib_path not in paths:
      paths.append( lib_path )
  except Exception:
    pass
  
  return paths

#//===========================================================================//

def   _getAqualidInstallDir():
  try:
    import aql
    return os.path.dirname( aql.__file__ )
  except Exception:
    return None

#//===========================================================================//

def   _getDefaultToolsPath( info = getAqlInfo() ):
  
  aql_module_name = info.module
  
  tool_dirs = _getSitePackagesDirs()
  
  tool_dirs += ( site.USER_SITE, _getUserConfigDir() )
  
  tool_dirs = [ os.path.join( path, aql_module_name ) for path in tool_dirs]
  
  aql_dir = _getAqualidInstallDir()
  if aql_dir:
    tool_dirs.insert( -2, aql_dir ) # insert before the local tools
  
  tool_dirs = [ os.path.join( path, 'tools') for path in tool_dirs ]
  return tool_dirs

#//===========================================================================//

def   _readConfig( config_file, cli_config, options, tools_path ):
  cli_config.readConfig( config_file, { 'options': options })
  
  if cli_config.tools_path:
    tools_path.extend( cli_config.tools_path )
    cli_config.tools_path = None

#//===========================================================================//

class ProjectConfig( object ):
  
  __slots__ = ('directory', 'makefile', 'targets', 'options', 'arguments',
               'verbose', 'silent', 'no_output', 'jobs', 'keep_going', 'search_up', 'tools_path', 'no_tool_errors',
               'build_always', 'clean', 'list_options', 'list_tool_options', 'list_targets',
               'debug_profile', 'debug_profile_top', 'debug_memory', 'debug_explain', 'debug_backtrace',
               'debug_exec',
               'use_sqlite', 'force_lock',
               'show_version',
  )
  
  #//-------------------------------------------------------//
  
  def   __init__( self, args = None ):
    
    CLI_USAGE = "usage: %prog [FLAGS] [[TARGET] [OPTION=VALUE] ...]"
    
    Paths = ValueListType( UniqueList, FilePath )
    Strings = ValueListType( UniqueList, str )
    
    CLI_OPTIONS = (
      
      CLIOption( "-C", "--directory",         "directory",          FilePath,   '',           "Change directory before reading the make files.", 'FILE PATH'),
      CLIOption( "-f", "--makefile",          "makefile",           FilePath,   'make.aql',   "Path to a make file.", 'FILE PATH'),
      CLIOption( "-l", "--list-options",      "list_options",       bool,       False,        "List current options and exit." ),
      CLIOption( "-L", "--list-tool-options", "list_tool_options",  Strings,    [],           "List tool options and exit.", "TOOL_NAME" ),
      CLIOption( "-t", "--list-targets",      "list_targets",       bool,       False,        "List all available targets and exit." ),
      CLIOption( "-c", "--config",            "config",             FilePath,   None,         "The configuration file used to read CLI arguments." ),
      CLIOption( "-B", "--always",            "build_always",       bool,       False,        "Unconditionally build all targets." ),
      CLIOption( "-R", "--clean",             "clean",              bool,       False,        "Cleans targets." ),
      CLIOption( "-u", "--up",                "search_up",          bool,       False,        "Search up directory tree for a make file." ),
      CLIOption( "-e", "--no-tool-errors",    "no_tool_errors",     bool,       False,        "Stop on any error during initialization of tools." ),
                                                                    
      CLIOption( "-I", "--tools-path",        "tools_path",         Paths,      [],           "Path to tools and setup scripts.", 'FILE PATH, ...'),
      CLIOption( "-k", "--keep-going",        "keep_going",         bool,       False,        "Keep going when some targets can't be built." ),
      CLIOption( "-j", "--jobs",              "jobs",               int,        None,         "Number of parallel jobs to process targets.", 'NUMBER' ),
      CLIOption( "-v", "--verbose",           "verbose",            bool,       False,        "Verbose mode." ),
      CLIOption( "-s", "--silent",            "silent",             bool,       False,        "Don't print any messages except warnings and errors." ),
      CLIOption( None, "--no-output",         "no_output",          bool,       False,        "Don't print builder's output messages." ),
      CLIOption( None, "--debug-memory",      "debug_memory",       bool,       False,        "Display memory usage." ),
      CLIOption( "-P", "--debug-profile",     "debug_profile",      FilePath,   None,         "Run under profiler and save the results in the specified file.", 'FILE PATH' ),
      CLIOption( "-T", "--debug-profile-top", "debug_profile_top",  int,        30,           "Show the specified number of top functions from profiler report.", 'FILE PATH' ),
      CLIOption( None, "--debug-explain",     "debug_explain",      bool,       False,        "Show the reasons why targets are being rebuilt" ),
      CLIOption( None, "--debug-exec",        "debug_exec",         bool,       False,        "Full trace of all executed commands." ),
      CLIOption( "--bt", "--debug-backtrace", "debug_backtrace",    bool,       False,        "Show call stack back traces for errors." ),
      CLIOption( None, "--force-lock",        "force_lock",         bool,       False,        "Forces to lock AQL DB file." ),
      CLIOption( None, "--use-sqlite",        "use_sqlite",         bool,       False,        "Use SQLite DB." ),
      CLIOption( "-V", "--version",           "version",            bool,       False,        "Show version and exit." ),
    )
    
    cli_config = CLIConfig( CLI_USAGE, CLI_OPTIONS, args )
    
    options = builtinOptions()
    
    #//-------------------------------------------------------//
    # Add default tools path 
    
    tools_path = _getDefaultToolsPath()
    cli_tools_path = cli_config.tools_path
    cli_config.tools_path = None
    
    #//-------------------------------------------------------//
    # Read a config file from user's home
    
    user_config = os.path.join( _getUserConfigDir(), 'default.cfg' )
    if os.path.isfile( user_config ):
      _readConfig( user_config, cli_config, options, tools_path )
    
    #//-------------------------------------------------------//
    # Read a config file specified from CLI
    
    config = cli_config.config
    if config:
      _readConfig( config, cli_config, options, tools_path )
    
    # add user specified tools_path to the end of search path to override default tools
    if cli_tools_path:
      tools_path.extend( cli_tools_path )
    
    #//-------------------------------------------------------//
    # Apply non-cli arguments to options 
    
    arguments = {}
    
    ignore_options = set( ProjectConfig.__slots__ )
    ignore_options.add( 'config' )
    
    for name,value in cli_config.items():
      if (name not in ignore_options) and (value is not None):
        arguments[ name ] = value
    
    options.update( arguments )
    
    #//-------------------------------------------------------//
    
    self.options            = options
    self.arguments          = arguments
    self.directory          = os.path.abspath( cli_config.directory )
    self.makefile           = cli_config.makefile
    self.search_up          = cli_config.search_up
    self.tools_path         = tools_path
    self.no_tool_errors     = cli_config.no_tool_errors
    self.targets            = cli_config.targets
    self.verbose            = cli_config.verbose
    self.silent             = cli_config.silent
    self.show_version       = cli_config.version
    self.no_output          = cli_config.no_output
    self.keep_going         = cli_config.keep_going
    self.build_always       = cli_config.build_always
    self.clean              = cli_config.clean
    self.list_options       = cli_config.list_options
    self.list_tool_options  = cli_config.list_tool_options
    self.list_targets       = cli_config.list_targets
    self.jobs               = cli_config.jobs
    self.force_lock         = cli_config.force_lock
    self.use_sqlite         = cli_config.use_sqlite
    self.debug_profile      = cli_config.debug_profile
    self.debug_profile_top  = cli_config.debug_profile_top
    self.debug_memory       = cli_config.debug_memory
    self.debug_explain      = cli_config.debug_explain
    self.debug_backtrace    = cli_config.debug_backtrace
    self.debug_exec         = cli_config.debug_exec

#//===========================================================================//

class BuilderWrapper( object ):
  __slots__ = ( 'project', 'options', 'tool', 'method', 'arg_names' )
  
  def   __init__( self, tool, method, project, options ):
    self.arg_names  = self.__checkBuilderMethod( method )
    self.tool       = tool
    self.method     = method
    self.project    = project
    self.options    = options

  #//-------------------------------------------------------//
  
  @staticmethod
  def   __checkBuilderMethod( method ):
    if not hasattr(method, '__call__'):
      raise ErrorProjectInvalidMethod( method )
    
    f_args, f_varargs, f_kw, f_defaults = getFunctionArgs( method )
    
    if f_kw:
      raise ErrorProjectBuilderMethodWithKW( method )
    
    min_args = 1  # at least one argument: options
    
    if isinstance( method, types.MethodType ):
      if method.__self__ is None:
        raise ErrorProjectBuilderMethodUnbound( method )
      
    if len(f_args) < min_args:
      raise ErrorProjectBuilderMethodFewArguments( method )
    
    return frozenset( f_args )
  
  #//-------------------------------------------------------//
  
  def   __getOptionsAndArgs( self, kw ):
    args_kw = {}
    sources = []
    deps = []
    
    options = kw.pop("options", None )
    if options is not None:
      if not isinstance( options, Options ):
        raise ErrorProjectBuilderMethodInvalidOptions( options )
    else:
      options = self.options
    
    options = options.override()
    
    for name, value in kw.items():
      if name in ['sources', 'source']:
        sources += toSequence( value )
      else:
        for v in toSequence( value ):
          if isinstance( v, (Node, NodeFilter, EntityBase) ):
            deps.append( v )
                  
        if name in self.arg_names:
          args_kw[ name ] = value
        else:
          options.appendValue( name, value, iUpdateValue )
    
    return options, deps, sources, args_kw
  
  #//-------------------------------------------------------//
  
  def   __call__( self, *args, **kw ):
    
    options, deps, sources, args_kw = self.__getOptionsAndArgs( kw )
    
    sources += args
    sources = flattenList( sources )
    
    builder = self.method( options, **args_kw )
    
    node = Node( builder, sources )

    node.depends( deps )
    
    self.project.AddNodes( (node,) )
    
    return node

#//===========================================================================//

class ToolWrapper( object ):
  
  def   __init__( self, tool, project, options ):
    self.project = project
    self.options = options
    self.tool = tool
  
  #//-------------------------------------------------------//
  
  def   __getattr__( self, attr ):
    method = getattr( self.tool, attr )
    
    if attr.startswith('_') or not isinstance( method, types.MethodType ):
      return method
    
    builder = BuilderWrapper( self.tool, method, self.project, self.options )
    
    setattr( self, attr, builder )
    return builder

#//===========================================================================//

class ProjectTools( object ):
  
  def   __init__( self, project ):
    self.project = project
    self.tools_cache = {}
    
    tools = getToolsManager()
    
    tools.loadTools( self.project.config.tools_path )
    
    self.tools = tools
  
  #//-------------------------------------------------------//
  
  def   _getToolsOptions(self):
    tools_options = {}
    for name, tool in self.tools_cache.items():
      tool = next(iter(tool.values()))
      tools_options.setdefault( tool.options, []).append( name )
    
    return tools_options
  
  #//-------------------------------------------------------//
  
  def   _getToolNames(self):
    return sorted( self.tools_cache )
  
  #//-------------------------------------------------------//
  
  def   __addTool( self, tool_name, options ):
    
    options_ref = options.getHashRef()
    
    try:
      return self.tools_cache[ tool_name ][options_ref]
    except KeyError:
      pass
    
    project = self.project
    
    tool, tool_names, tool_options = self.tools.getTool( tool_name, options, project.config.no_tool_errors )
    
    tool = ToolWrapper( tool, project, tool_options )
    
    attrs = self.__dict__
    
    for name in tool_names:
      attrs.setdefault( name, tool )
      self.tools_cache.setdefault( name, {} )[ options_ref ] = tool
    
    return tool
  
  #//-------------------------------------------------------//
  
  def   __getattr__( self, name ):
    
    options = self.project.options
    
    tool = BuiltinTool( options )
    tool_method = getattr( tool, name, None )
    if tool_method and isinstance( tool_method, (types.FunctionType, types.MethodType) ):
      return BuilderWrapper( tool, tool_method, self.project, options )
    
    return self.__addTool( name, options )
  
  #//-------------------------------------------------------//
  
  def __getitem__( self, name ):
    return getattr( self, name )
  
  #//-------------------------------------------------------//
  
  def   Tools( self, *tool_names, **kw ):
    
    options = kw.pop( 'options', None )
    
    tools_path = kw.pop('tools_path', None )
    if tools_path:
      self.tools.loadTools( tools_path )
    
    if options is None:
      options = self.project.options
    
    if kw:
      options = options.override()
      options.update( kw )
    
    tools = [ self.__addTool( tool_name, options ) for tool_name in tool_names ]
    
    return tools
  
  #//-------------------------------------------------------//
  
  def   Tool( self, tool_name, **kw ):
    return self.Tools( tool_name, **kw )[0]
  
  #//-------------------------------------------------------//
  
  def   AddTool( self, tool_class, tool_names = tuple() ):
    self.tools.addTool( tool_class, tool_names )
    
    return self.__addTool( tool_class, self.project.options )

#//===========================================================================//

def   _textTargets( targets ):
  text = ["","  Targets:", "==================", ""]
  
  max_name = ""
  for names, is_built, description in targets:
    max_name = max( max_name, *names, key = len )
  
  name_format = "{is_built} {name:<%s}" % len(max_name)
  
  for names, is_built, description in targets:
    if len(names) > 1 and text[-1]:
      text.append('')
    
    is_built_mark = "*" if is_built else " "
    
    for name in names:
      text.append( name_format.format( name = name, is_built = is_built_mark ))
    
    text[-1] += ' :  ' + description
    
    if len(names) > 1:
      text.append('')
  
  text.append('')
  return text

#//===========================================================================//

class Project( object ):
  
  def   __init__( self, config ):
    
    self.targets = config.targets
    self.options = config.options
    self.arguments = config.arguments
    self.config = config
    self.scripts_cache = {}
    self.configs_cache = {}
    self.aliases = {}
    self.alias_descriptions = {}
    self.defaults = []
    
    self.build_manager = BuildManager()
    
    self.tools = ProjectTools( self )
  
  #//-------------------------------------------------------//
  
  def   __getattr__( self, attr ):
    if attr == 'script_locals':
      self.script_locals = self.__getSciptLocals()
      return self.script_locals
    
    raise AttributeError("No attribute '%s'" % (attr,) )
    
  #//-------------------------------------------------------//
  
  def   __getSciptLocals( self ):
    
    script_locals = {
      'options'   : self.options,
      'tools'     : self.tools,
      'Tool'      : self.tools.Tool,
      'Tools'     : self.tools.Tools,
      'AddTool'   : self.tools.AddTool,
      'LoadTools' : self.tools.tools.loadTools,
      'FindFiles' : findFiles
    }
    
    for name in dir(self):
      if name.startswith('_'):
        continue
      
      member = getattr( self, name )
      if isinstance( member, types.MethodType ):
        script_locals.setdefault( name, member )
    
    return script_locals
  
  #//-------------------------------------------------------//
  
  def   GetProject(self):
    return self
  
  #//-------------------------------------------------------//
  
  def   GetBuildTargets(self):
    return self.targets
  
  #//-------------------------------------------------------//
  
  def   File(self, filepath, options = None ):
    if options is None:
      options = self.options
    file_type = FileTimestampEntity if options.file_signature == 'timestamp' else FileChecksumEntity
    
    return file_type( filepath )
  
  #//-------------------------------------------------------//
  
  def   Dir( self, filepath ):
    return DirEntity( filepath )
  
  #//-------------------------------------------------------//
  
  def   Entity( self, data, name = None ):
    return SimpleEntity( data = data, name = name )
  
  #//-------------------------------------------------------//
  
  def   Config( self, config, options = None ):
    
    config = os.path.normcase( os.path.abspath( config ) )
    
    if options is None:
      options = self.options
    
    options_ref = options.getHashRef()
    
    options_set = self.configs_cache.setdefault( config, set() )
    
    if options_ref in options_set:
      return
    
    config_locals = { 'options': options }
    
    with Chdir( os.path.dirname( config ) ):
      result = execFile( config, config_locals )
    
    # remove overridden options from CLI
    for arg in self.arguments:
      try:
        del result[ arg ]
      except KeyError:
=======
    try:
        return site.getsitepackages()
    except Exception:
>>>>>>> 71cd502b
        pass

    local_path = os.path.normcase(os.path.expanduser('~'))

    paths = []
    for path in sys.path:
        path = os.path.normcase(path)
        if path.endswith('-packages') and not path.startswith(local_path):
            paths.append(path)

    try:
        from distutils.sysconfig import get_python_lib
        lib_path = get_python_lib()
        if lib_path not in paths:
            paths.append(lib_path)
    except Exception:
        pass

    return paths

# ==============================================================================


def _getAqualidInstallDir():
    try:
        import aql
        return os.path.dirname(aql.__file__)
    except Exception:
        return None

# ==============================================================================


def _getDefaultToolsPath(info=getAqlInfo()):

    aql_module_name = info.module

    tool_dirs = _getSitePackagesDirs()

    tool_dirs += (site.USER_SITE, _getUserConfigDir())

    tool_dirs = [os.path.join(path, aql_module_name) for path in tool_dirs]

    aql_dir = _getAqualidInstallDir()
    if aql_dir:
        tool_dirs.insert(-2, aql_dir)  # insert before the local tools

    tool_dirs = [os.path.join(path, 'tools') for path in tool_dirs]
    return tool_dirs

# ==============================================================================


def _readConfig(config_file, cli_config, options, tools_path):
    cli_config.readConfig(config_file, {'options': options})

    if cli_config.tools_path:
        tools_path.extend(cli_config.tools_path)
        cli_config.tools_path = None

# ==============================================================================


class ProjectConfig(object):

    __slots__ = ('directory', 'makefile', 'targets', 'options', 'arguments',
                 'verbose', 'silent', 'no_output', 'jobs', 'keep_going',
                 'search_up', 'tools_path', 'no_tool_errors',
                 'build_always', 'clean', 'list_options', 'list_tool_options',
                 'list_targets',
                 'debug_profile', 'debug_profile_top', 'debug_memory',
                 'debug_explain', 'debug_backtrace',
                 'debug_exec',
                 'use_sqlite', 'force_lock',
                 'show_version',
                 )

    # -----------------------------------------------------------

    def __init__(self, args=None):

        CLI_USAGE = "usage: %prog [FLAGS] [[TARGET] [OPTION=VALUE] ...]"

        Paths = ValueListType(UniqueList, FilePath)
        Strings = ValueListType(UniqueList, str)

        CLI_OPTIONS = (

            CLIOption("-C", "--directory",  "directory",  FilePath, '',
                      "Change directory before reading the make files.",
                      'FILE PATH'),

            CLIOption("-f", "--makefile", "makefile", FilePath, 'make.aql',
                      "Path to a make file.",
                      'FILE PATH'),

            CLIOption("-l", "--list-options", "list_options", bool, False,
                      "List current options and exit."),

            CLIOption("-L", "--list-tool-options", "list_tool_options",
                      Strings, [], "List tool options and exit.", "TOOL_NAME"),

            CLIOption("-t", "--list-targets", "list_targets", bool, False,
                      "List all available targets and exit."),

            CLIOption("-c", "--config", "config", FilePath, None,
                      "The configuration file used to read CLI arguments."),

            CLIOption("-B", "--always", "build_always", bool, False,
                      "Unconditionally build all targets."),

            CLIOption("-R", "--clean", "clean", bool, False,
                      "Cleans targets."),

            CLIOption("-u", "--up", "search_up", bool, False,
                      "Search up directory tree for a make file."),

            CLIOption("-e", "--no-tool-errors", "no_tool_errors", bool, False,
                      "Stop on any error during initialization of tools."),

            CLIOption("-I", "--tools-path", "tools_path", Paths, [],
                      "Path to tools and setup scripts.", 'FILE PATH, ...'),

            CLIOption("-k", "--keep-going", "keep_going", bool, False,
                      "Keep going when some targets can't be built."),

            CLIOption("-j", "--jobs", "jobs", int, None,
                      "Number of parallel jobs to process targets.", 'NUMBER'),

            CLIOption("-v", "--verbose", "verbose", bool, False,
                      "Verbose mode."),

            CLIOption("-s", "--silent", "silent", bool, False,
                      "Don't print any messages except warnings and errors."),

            CLIOption(None, "--no-output", "no_output", bool, False,
                      "Don't print builder's output messages."),

            CLIOption(None, "--debug-memory", "debug_memory", bool, False,
                      "Display memory usage."),

            CLIOption("-P", "--debug-profile", "debug_profile", FilePath, None,
                      "Run under profiler and save the results "
                      "in the specified file.",
                      'FILE PATH'),

            CLIOption("-T", "--debug-profile-top", "debug_profile_top",
                      int, 30,
                      "Show the specified number of top functions "
                      "from profiler report.",
                      'FILE PATH'),

            CLIOption(None, "--debug-explain", "debug_explain", bool, False,
                      "Show the reasons why targets are being rebuilt"),

            CLIOption(None, "--debug-exec", "debug_exec", bool, False,
                      "Full trace of all executed commands."),

            CLIOption("--bt", "--debug-backtrace", "debug_backtrace",
                      bool, False, "Show call stack back traces for errors."),

            CLIOption(None, "--force-lock", "force_lock", bool, False,
                      "Forces to lock AQL DB file."),

            CLIOption(None, "--use-sqlite",  "use_sqlite", bool, False,
                      "Use SQLite DB."),

            CLIOption("-V", "--version", "version", bool, False,
                      "Show version and exit."),
        )

        cli_config = CLIConfig(CLI_USAGE, CLI_OPTIONS, args)

        options = builtinOptions()

        # -----------------------------------------------------------
        # Add default tools path

        tools_path = _getDefaultToolsPath()
        cli_tools_path = cli_config.tools_path
        cli_config.tools_path = None

        # -----------------------------------------------------------
        # Read a config file from user's home

        user_config = os.path.join(_getUserConfigDir(), 'default.cfg')
        if os.path.isfile(user_config):
            _readConfig(user_config, cli_config, options, tools_path)

        # -----------------------------------------------------------
        # Read a config file specified from CLI

        config = cli_config.config
        if config:
            _readConfig(config, cli_config, options, tools_path)

        # add user specified tools_path to the end of search path to override
        # default tools
        if cli_tools_path:
            tools_path.extend(cli_tools_path)

        # -----------------------------------------------------------
        # Apply non-cli arguments to options

        arguments = {}

        ignore_options = set(ProjectConfig.__slots__)
        ignore_options.add('config')

        for name, value in cli_config.items():
            if (name not in ignore_options) and (value is not None):
                arguments[name] = value

        options.update(arguments)

        # -----------------------------------------------------------

        self.options = options
        self.arguments = arguments
        self.directory = os.path.abspath(cli_config.directory)
        self.makefile = cli_config.makefile
        self.search_up = cli_config.search_up
        self.tools_path = tools_path
        self.no_tool_errors = cli_config.no_tool_errors
        self.targets = cli_config.targets
        self.verbose = cli_config.verbose
        self.silent = cli_config.silent
        self.show_version = cli_config.version
        self.no_output = cli_config.no_output
        self.keep_going = cli_config.keep_going
        self.build_always = cli_config.build_always
        self.clean = cli_config.clean
        self.list_options = cli_config.list_options
        self.list_tool_options = cli_config.list_tool_options
        self.list_targets = cli_config.list_targets
        self.jobs = cli_config.jobs
        self.force_lock = cli_config.force_lock
        self.use_sqlite = cli_config.use_sqlite
        self.debug_profile = cli_config.debug_profile
        self.debug_profile_top = cli_config.debug_profile_top
        self.debug_memory = cli_config.debug_memory
        self.debug_explain = cli_config.debug_explain
        self.debug_backtrace = cli_config.debug_backtrace
        self.debug_exec = cli_config.debug_exec

# ==============================================================================


class BuilderWrapper(object):
    __slots__ = ('project', 'options', 'method', 'arg_names')

    def __init__(self, method, project, options):
        self.arg_names = self.__checkBuilderMethod(method)
        self.method = method
        self.project = project
        self.options = options

    # -----------------------------------------------------------

    @staticmethod
    def __checkBuilderMethod(method):
        if not hasattr(method, '__call__'):
            raise ErrorProjectInvalidMethod(method)

        f_args, f_varargs, f_kw, f_defaults = getFunctionArgs(method)

        if f_kw:
            raise ErrorProjectBuilderMethodWithKW(method)

        min_args = 1  # at least one argument: options

        if isinstance(method, types.MethodType):
            if method.__self__ is None:
                raise ErrorProjectBuilderMethodUnbound(method)

        if len(f_args) < min_args:
            raise ErrorProjectBuilderMethodFewArguments(method)

        return frozenset(f_args)

    # -----------------------------------------------------------

    def __getOptionsAndArgs(self, kw):
        args_kw = {}
        sources = []
        deps = []

        options = kw.pop("options", None)
        if options is not None:
            if not isinstance(options, Options):
                raise ErrorProjectBuilderMethodInvalidOptions(options)
        else:
            options = self.options

        options = options.override()

        for name, value in kw.items():
            if name in ['sources', 'source']:
                sources += toSequence(value)
            else:
                for v in toSequence(value):
                    if isinstance(v, (Node, NodeFilter, EntityBase)):
                        deps.append(v)

                if name in self.arg_names:
                    args_kw[name] = value
                else:
                    options.appendValue(name, value, iUpdateValue)

        return options, deps, sources, args_kw

    # -----------------------------------------------------------

    def __call__(self, *args, **kw):

        options, deps, sources, args_kw = self.__getOptionsAndArgs(kw)

        sources += args
        sources = flattenList(sources)

        builder = self.method(options, **args_kw)

        node = Node(builder, sources)

        node.depends(deps)

        self.project.AddNodes((node,))

        return node

# ==============================================================================


class ToolWrapper(object):

    def __init__(self, tool, project, options):
        self.project = project
        self.options = options
        self.tool = tool

    # -----------------------------------------------------------

    def __getattr__(self, attr):
        method = getattr(self.tool, attr)

        if attr.startswith('_') or not isinstance(method, types.MethodType):
            return method

        builder = BuilderWrapper(method, self.project, self.options)

        setattr(self, attr, builder)
        return builder

# ==============================================================================


class ProjectTools(object):

    def __init__(self, project):
        self.project = project
        self.tools_cache = {}

        tools = getToolsManager()

        tools.loadTools(self.project.config.tools_path)

        self.tools = tools

    # -----------------------------------------------------------

    def _getToolsOptions(self):
        tools_options = {}
        for name, tool in self.tools_cache.items():
            tool = next(iter(tool.values()))
            tools_options.setdefault(tool.options, []).append(name)

        return tools_options

    # -----------------------------------------------------------

    def _getToolNames(self):
        return sorted(self.tools_cache)

    # -----------------------------------------------------------

    def __addTool(self, tool_name, options):

        options_ref = options.getHashRef()

        try:
            return self.tools_cache[tool_name][options_ref]
        except KeyError:
            pass

        project = self.project

        tool, tool_names, tool_options = self.tools.getTool(
            tool_name, options, project.config.no_tool_errors)

        tool = ToolWrapper(tool, project, tool_options)

        attrs = self.__dict__

        for name in tool_names:
            attrs.setdefault(name, tool)
            self.tools_cache.setdefault(name, {})[options_ref] = tool

        return tool

    # -----------------------------------------------------------

    def __getattr__(self, name,
                    _func_types=(types.FunctionType, types.MethodType)):

        options = self.project.options

        tool = BuiltinTool(options)
        tool_method = getattr(tool, name, None)
        if tool_method and isinstance(tool_method, _func_types):
            return BuilderWrapper(tool_method, self.project, options)

        return self.__addTool(name, options)

    # -----------------------------------------------------------

    def __getitem__(self, name):
        return getattr(self, name)

    # -----------------------------------------------------------

    def Tools(self, *tool_names, **kw):

        options = kw.pop('options', None)

        tools_path = kw.pop('tools_path', None)
        if tools_path:
            self.tools.loadTools(tools_path)

        if options is None:
            options = self.project.options

        if kw:
            options = options.override()
            options.update(kw)

        tools = [self.__addTool(tool_name, options)
                 for tool_name in tool_names]

        return tools

    # -----------------------------------------------------------

    def Tool(self, tool_name, **kw):
        return self.Tools(tool_name, **kw)[0]

    # -----------------------------------------------------------

    def AddTool(self, tool_class, tool_names=tuple()):
        self.tools.addTool(tool_class, tool_names)

        return self.__addTool(tool_class, self.project.options)

# ==============================================================================


def _textTargets(targets):
    text = ["", "  Targets:", "==================", ""]

    max_name = ""
    for names, is_built, description in targets:
        max_name = max(max_name, *names, key=len)

    name_format = "{is_built} {name:<%s}" % len(max_name)

    for names, is_built, description in targets:
        if len(names) > 1 and text[-1]:
            text.append('')

        is_built_mark = "*" if is_built else " "

        for name in names:
            text.append(name_format.format(name=name, is_built=is_built_mark))

        text[-1] += ' :  ' + description

        if len(names) > 1:
            text.append('')

    text.append('')
    return text

# ==============================================================================


class Project(object):

    def __init__(self, config):

        self.targets = config.targets
        self.options = config.options
        self.arguments = config.arguments
        self.config = config
        self.scripts_cache = {}
        self.configs_cache = {}
        self.aliases = {}
        self.alias_descriptions = {}
        self.defaults = []

        self.build_manager = BuildManager()

        self.tools = ProjectTools(self)

    # -----------------------------------------------------------

    def __getattr__(self, attr):
        if attr == 'script_locals':
            self.script_locals = self.__getScriptLocals()
            return self.script_locals

        raise AttributeError("No attribute '%s'" % (attr,))

    # -----------------------------------------------------------

    def __getScriptLocals(self):

        script_locals = {
            'options': self.options,
            'tools': self.tools,
            'Tool': self.tools.Tool,
            'Tools': self.tools.Tools,
            'AddTool': self.tools.AddTool,
            'LoadTools': self.tools.tools.loadTools,
            'FindFiles': findFiles
        }

        for name in dir(self):
            if name.startswith('_'):
                continue

            member = getattr(self, name)
            if isinstance(member, types.MethodType):
                script_locals.setdefault(name, member)

        return script_locals

    # -----------------------------------------------------------

    def GetProject(self):
        return self

    # -----------------------------------------------------------

    def GetBuildTargets(self):
        return self.targets

    # -----------------------------------------------------------

    def File(self, filepath, options=None):
        if options is None:
            options = self.options

        file_type = FileTimestampEntity \
            if options.file_signature == 'timestamp' \
            else FileChecksumEntity

        return file_type(filepath)

    # -----------------------------------------------------------

    def Dir(self, filepath):
        return DirEntity(filepath)

    # -----------------------------------------------------------

    def Entity(self, data, name=None):
        return SimpleEntity(data=data, name=name)

    # -----------------------------------------------------------

    def Config(self, config, options=None):

        config = os.path.normcase(os.path.abspath(config))

        if options is None:
            options = self.options

        options_ref = options.getHashRef()

        options_set = self.configs_cache.setdefault(config, set())

        if options_ref in options_set:
            return

        config_locals = {'options': options}

        with Chdir(os.path.dirname(config)):
            result = execFile(config, config_locals)

        # remove overridden options from CLI
        for arg in self.arguments:
            try:
                del result[arg]
            except KeyError:
                pass

        tools_path = result.pop('tools_path', None)
        if tools_path:
            self.tools.tools.loadTools(tools_path)

        options.update(result)
        options_set.add(options_ref)

    # -----------------------------------------------------------

    def Script(self, script):

        script = os.path.normcase(os.path.abspath(script))

        scripts_cache = self.scripts_cache

        script_result = scripts_cache.get(script, None)
        if script_result is not None:
            return script_result

        with Chdir(os.path.dirname(script)):
            script_result = execFile(script, self.script_locals)

        scripts_cache[script] = script_result
        return script_result

    # -----------------------------------------------------------

    def AddNodes(self, nodes):
        self.build_manager.add(nodes)

    # -----------------------------------------------------------

    def SetBuildDir(self, build_dir):
        build_dir = os.path.abspath(expandFilePath(build_dir))
        if self.options.build_dir != build_dir:
            self.options.build_dir = build_dir

    # -----------------------------------------------------------

    def Depends(self, nodes, dependencies):
        dependencies = tuple(toSequence(dependencies))

        for node in toSequence(nodes):
            node.depends(dependencies)
            self.build_manager.depends(node, node.dep_nodes)

    # -----------------------------------------------------------

    def Requires(self, nodes, dependencies):
        dependencies = tuple(
            dep for dep in toSequence(dependencies) if isinstance(dep, Node))

        depends = self.build_manager.depends
        for node in toSequence(nodes):
            depends(node, dependencies)

    # -----------------------------------------------------------

    def RequireModules(self, nodes, dependencies):
        dependencies = tuple(
            dep for dep in toSequence(dependencies) if isinstance(dep, Node))

        moduleDepends = self.build_manager.moduleDepends
        for node in toSequence(nodes):
            moduleDepends(node, dependencies)

    # -----------------------------------------------------------

    # TODO: It works not fully correctly yet. See test aq_test_sync_modules
    # def   SyncModules( self, nodes ):
    #   nodes = tuple( node for node in toSequence( nodes )
    #                  if isinstance( node, Node ) )
    #   self.build_manager.sync( nodes, deep = True)

    # -----------------------------------------------------------

    def Sync(self, *nodes):
        nodes = flattenList(nodes)

        nodes = tuple(node for node in nodes if isinstance(node, Node))
        self.build_manager.sync(nodes)

    # -----------------------------------------------------------

    def Alias(self, alias, nodes, description=None):
        for alias, node in itertools.product(toSequence(alias),
                                             toSequence(nodes)):

            self.aliases.setdefault(alias, set()).add(node)

            if description:
                self.alias_descriptions[alias] = description

    # -----------------------------------------------------------

    def Default(self, nodes):
        for node in toSequence(nodes):
            self.defaults.append(node)

    # -----------------------------------------------------------

    def AlwaysBuild(self, nodes):
        null_value = NullEntity()
        for node in toSequence(nodes):
            node.depends(null_value)

    # ==========================================================

    def _addAliasNodes(self, target_nodes, aliases):
        try:
            for alias in aliases:
                target_nodes.update(self.aliases[alias])
        except KeyError as ex:
            raise ErrorProjectUnknownTarget(ex.args[0])

    # ==========================================================

    def _addDefaultNodes(self, target_nodes):
        for node in self.defaults:
            if isinstance(node, Node):
                target_nodes.add(node)
            else:
                self._addAliasNodes(target_nodes, (node,))

    # ==========================================================

    def _getBuildNodes(self):
        target_nodes = set()

        self._addAliasNodes(target_nodes, self.targets)

        if not target_nodes:
            self._addDefaultNodes(target_nodes)

        if not target_nodes:
            target_nodes = None

        return target_nodes

    # ==========================================================

    def Build(self, jobs=None):
        config = self.config

        if jobs is None:
            jobs = config.jobs

        if not jobs:
            jobs = 0
        else:
            jobs = int(jobs)

        if not jobs:
            jobs = cpuCount()

        if jobs < 0:
            jobs = 1

        elif jobs > 32:
            jobs = 32

        if not self.options.batch_groups.isSet():
            self.options.batch_groups = jobs

        build_nodes = self._getBuildNodes()

        keep_going = config.keep_going,
        build_always = config.build_always
        explain = config.debug_explain
        with_backtrace = config.debug_backtrace
        force_lock = config.force_lock
        use_sqlite = config.use_sqlite

        is_ok = self.build_manager.build(jobs=jobs,
                                         keep_going=bool(keep_going),
                                         nodes=build_nodes,
                                         build_always=build_always,
                                         explain=explain,
                                         with_backtrace=with_backtrace,
                                         use_sqlite=use_sqlite,
                                         force_lock=force_lock)
        return is_ok

    # ==========================================================

    def Clear(self):

        build_nodes = self._getBuildNodes()

        force_lock = self.config.force_lock
        use_sqlite = self.config.use_sqlite

        self.build_manager.clear(
            nodes=build_nodes, use_sqlite=use_sqlite, force_lock=force_lock)

    # ==========================================================

    def ListTargets(self):
        targets = []
        node2alias = {}

        for alias, nodes in self.aliases.items():
            key = frozenset(nodes)
            target_info = node2alias.setdefault(key, [[], ""])
            target_info[0].append(alias)
            description = self.alias_descriptions.get(alias, None)
            if description:
                if len(target_info[1]) < len(description):
                    target_info[1] = description

        build_nodes = self._getBuildNodes()
        self.build_manager.shrink(build_nodes)
        build_nodes = self.build_manager.getNodes()

        for nodes, aliases_and_description in node2alias.items():

            aliases, description = aliases_and_description

            aliases.sort(key=str.lower)
            max_alias = max(aliases, key=len)
            aliases.remove(max_alias)
            aliases.insert(0, max_alias)

            is_built = (build_nodes is None) or nodes.issubset(build_nodes)
            targets.append((tuple(aliases), is_built, description))

        # sorted list in format: [ (target_names, is_built, description), ... ]
        targets.sort(key=lambda names: names[0][0].lower())

        return _textTargets(targets)

    # ==========================================================

    def ListOptions(self, brief=False):
        result = self.options.helpText("Builtin options:", brief=brief)
        result.append("")
        tool_names = self.tools._getToolNames()
        if tool_names:
            result.append("Available options of tools: %s" %
                          (', '.join(tool_names)))
        if result[-1]:
            result.append("")
        return result

    # ==========================================================

    def ListToolsOptions(self, tools, brief=False):
        tools = set(toSequence(tools))
        result = []

        for tools_options, names in self.tools._getToolsOptions().items():
            names_set = tools & set(names)
            if names_set:
                tools -= names_set
                options_name = "Options of tool: %s" % (', '.join(names))
                result += tools_options.helpText(options_name, brief=brief)
        if result and result[-1]:
            result.append("")
        return result

    # ==========================================================

    def DirName(self, node):
        return NodeDirNameFilter(node)

    def BaseName(self, node):
        return NodeBaseNameFilter(node)<|MERGE_RESOLUTION|>--- conflicted
+++ resolved
@@ -117,596 +117,9 @@
 
 def _getSitePackagesDirs():
 
-<<<<<<< HEAD
-#//===========================================================================//
-
-class   ErrorProjectInvalidMethod( AqlException ):
-  def   __init__( self, method ):
-    msg = "Invalid project method: '%s'" % (method,)
-    super(type(self), self).__init__( msg )
-
-#//===========================================================================//
-
-class   ErrorProjectUnknownTarget( AqlException ):
-  def   __init__( self, target ):
-    msg = "Unknown build target: '%s'" % (target,)
-    super(type(self), self).__init__( msg )
-
-#//===========================================================================//
-
-class   ErrorProjectBuilderMethodWithKW( AqlException ):
-  def   __init__( self, method ):
-    msg = "Keyword arguments are not allowed in builder method: '%s'" % (method,)
-    super(type(self), self).__init__( msg )
-
-#//===========================================================================//
-
-class   ErrorProjectBuilderMethodUnbound( AqlException ):
-  def   __init__( self, method ):
-    msg = "Unbound builder method: '%s'" % (method,)
-    super(type(self), self).__init__( msg )
-
-#//===========================================================================//
-
-class   ErrorProjectBuilderMethodFewArguments( AqlException ):
-  def   __init__( self, method ):
-    msg = "Too few arguments in builder method: '%s'" % (method,)
-    super(type(self), self).__init__( msg )
-
-#//===========================================================================//
-
-class   ErrorProjectBuilderMethodInvalidOptions( AqlException ):
-  def   __init__( self, value ):
-    msg = "Type of 'options' argument must be Options, instead of : '%s'(%s)" % (type(value), value)
-    super(type(self), self).__init__( msg )
-
-#//===========================================================================//
-
-def   _getUserConfigDir():
-  return os.path.join( os.path.expanduser('~'), '.config' )
-
-#//===========================================================================//
-
-def   _getSitePackagesDirs():
-  
-  try:
-    return site.getsitepackages()
-  except Exception:
-    pass
-  
-  local_path = os.path.normcase( os.path.expanduser('~') )
-  
-  paths = []
-  for path in sys.path:
-    path = os.path.normcase( path )
-    if path.endswith('-packages') and not path.startswith( local_path ):
-      paths.append( path )
-  
-  try:
-    from distutils.sysconfig import get_python_lib
-    lib_path = get_python_lib()
-    if lib_path not in paths:
-      paths.append( lib_path )
-  except Exception:
-    pass
-  
-  return paths
-
-#//===========================================================================//
-
-def   _getAqualidInstallDir():
-  try:
-    import aql
-    return os.path.dirname( aql.__file__ )
-  except Exception:
-    return None
-
-#//===========================================================================//
-
-def   _getDefaultToolsPath( info = getAqlInfo() ):
-  
-  aql_module_name = info.module
-  
-  tool_dirs = _getSitePackagesDirs()
-  
-  tool_dirs += ( site.USER_SITE, _getUserConfigDir() )
-  
-  tool_dirs = [ os.path.join( path, aql_module_name ) for path in tool_dirs]
-  
-  aql_dir = _getAqualidInstallDir()
-  if aql_dir:
-    tool_dirs.insert( -2, aql_dir ) # insert before the local tools
-  
-  tool_dirs = [ os.path.join( path, 'tools') for path in tool_dirs ]
-  return tool_dirs
-
-#//===========================================================================//
-
-def   _readConfig( config_file, cli_config, options, tools_path ):
-  cli_config.readConfig( config_file, { 'options': options })
-  
-  if cli_config.tools_path:
-    tools_path.extend( cli_config.tools_path )
-    cli_config.tools_path = None
-
-#//===========================================================================//
-
-class ProjectConfig( object ):
-  
-  __slots__ = ('directory', 'makefile', 'targets', 'options', 'arguments',
-               'verbose', 'silent', 'no_output', 'jobs', 'keep_going', 'search_up', 'tools_path', 'no_tool_errors',
-               'build_always', 'clean', 'list_options', 'list_tool_options', 'list_targets',
-               'debug_profile', 'debug_profile_top', 'debug_memory', 'debug_explain', 'debug_backtrace',
-               'debug_exec',
-               'use_sqlite', 'force_lock',
-               'show_version',
-  )
-  
-  #//-------------------------------------------------------//
-  
-  def   __init__( self, args = None ):
-    
-    CLI_USAGE = "usage: %prog [FLAGS] [[TARGET] [OPTION=VALUE] ...]"
-    
-    Paths = ValueListType( UniqueList, FilePath )
-    Strings = ValueListType( UniqueList, str )
-    
-    CLI_OPTIONS = (
-      
-      CLIOption( "-C", "--directory",         "directory",          FilePath,   '',           "Change directory before reading the make files.", 'FILE PATH'),
-      CLIOption( "-f", "--makefile",          "makefile",           FilePath,   'make.aql',   "Path to a make file.", 'FILE PATH'),
-      CLIOption( "-l", "--list-options",      "list_options",       bool,       False,        "List current options and exit." ),
-      CLIOption( "-L", "--list-tool-options", "list_tool_options",  Strings,    [],           "List tool options and exit.", "TOOL_NAME" ),
-      CLIOption( "-t", "--list-targets",      "list_targets",       bool,       False,        "List all available targets and exit." ),
-      CLIOption( "-c", "--config",            "config",             FilePath,   None,         "The configuration file used to read CLI arguments." ),
-      CLIOption( "-B", "--always",            "build_always",       bool,       False,        "Unconditionally build all targets." ),
-      CLIOption( "-R", "--clean",             "clean",              bool,       False,        "Cleans targets." ),
-      CLIOption( "-u", "--up",                "search_up",          bool,       False,        "Search up directory tree for a make file." ),
-      CLIOption( "-e", "--no-tool-errors",    "no_tool_errors",     bool,       False,        "Stop on any error during initialization of tools." ),
-                                                                    
-      CLIOption( "-I", "--tools-path",        "tools_path",         Paths,      [],           "Path to tools and setup scripts.", 'FILE PATH, ...'),
-      CLIOption( "-k", "--keep-going",        "keep_going",         bool,       False,        "Keep going when some targets can't be built." ),
-      CLIOption( "-j", "--jobs",              "jobs",               int,        None,         "Number of parallel jobs to process targets.", 'NUMBER' ),
-      CLIOption( "-v", "--verbose",           "verbose",            bool,       False,        "Verbose mode." ),
-      CLIOption( "-s", "--silent",            "silent",             bool,       False,        "Don't print any messages except warnings and errors." ),
-      CLIOption( None, "--no-output",         "no_output",          bool,       False,        "Don't print builder's output messages." ),
-      CLIOption( None, "--debug-memory",      "debug_memory",       bool,       False,        "Display memory usage." ),
-      CLIOption( "-P", "--debug-profile",     "debug_profile",      FilePath,   None,         "Run under profiler and save the results in the specified file.", 'FILE PATH' ),
-      CLIOption( "-T", "--debug-profile-top", "debug_profile_top",  int,        30,           "Show the specified number of top functions from profiler report.", 'FILE PATH' ),
-      CLIOption( None, "--debug-explain",     "debug_explain",      bool,       False,        "Show the reasons why targets are being rebuilt" ),
-      CLIOption( None, "--debug-exec",        "debug_exec",         bool,       False,        "Full trace of all executed commands." ),
-      CLIOption( "--bt", "--debug-backtrace", "debug_backtrace",    bool,       False,        "Show call stack back traces for errors." ),
-      CLIOption( None, "--force-lock",        "force_lock",         bool,       False,        "Forces to lock AQL DB file." ),
-      CLIOption( None, "--use-sqlite",        "use_sqlite",         bool,       False,        "Use SQLite DB." ),
-      CLIOption( "-V", "--version",           "version",            bool,       False,        "Show version and exit." ),
-    )
-    
-    cli_config = CLIConfig( CLI_USAGE, CLI_OPTIONS, args )
-    
-    options = builtinOptions()
-    
-    #//-------------------------------------------------------//
-    # Add default tools path 
-    
-    tools_path = _getDefaultToolsPath()
-    cli_tools_path = cli_config.tools_path
-    cli_config.tools_path = None
-    
-    #//-------------------------------------------------------//
-    # Read a config file from user's home
-    
-    user_config = os.path.join( _getUserConfigDir(), 'default.cfg' )
-    if os.path.isfile( user_config ):
-      _readConfig( user_config, cli_config, options, tools_path )
-    
-    #//-------------------------------------------------------//
-    # Read a config file specified from CLI
-    
-    config = cli_config.config
-    if config:
-      _readConfig( config, cli_config, options, tools_path )
-    
-    # add user specified tools_path to the end of search path to override default tools
-    if cli_tools_path:
-      tools_path.extend( cli_tools_path )
-    
-    #//-------------------------------------------------------//
-    # Apply non-cli arguments to options 
-    
-    arguments = {}
-    
-    ignore_options = set( ProjectConfig.__slots__ )
-    ignore_options.add( 'config' )
-    
-    for name,value in cli_config.items():
-      if (name not in ignore_options) and (value is not None):
-        arguments[ name ] = value
-    
-    options.update( arguments )
-    
-    #//-------------------------------------------------------//
-    
-    self.options            = options
-    self.arguments          = arguments
-    self.directory          = os.path.abspath( cli_config.directory )
-    self.makefile           = cli_config.makefile
-    self.search_up          = cli_config.search_up
-    self.tools_path         = tools_path
-    self.no_tool_errors     = cli_config.no_tool_errors
-    self.targets            = cli_config.targets
-    self.verbose            = cli_config.verbose
-    self.silent             = cli_config.silent
-    self.show_version       = cli_config.version
-    self.no_output          = cli_config.no_output
-    self.keep_going         = cli_config.keep_going
-    self.build_always       = cli_config.build_always
-    self.clean              = cli_config.clean
-    self.list_options       = cli_config.list_options
-    self.list_tool_options  = cli_config.list_tool_options
-    self.list_targets       = cli_config.list_targets
-    self.jobs               = cli_config.jobs
-    self.force_lock         = cli_config.force_lock
-    self.use_sqlite         = cli_config.use_sqlite
-    self.debug_profile      = cli_config.debug_profile
-    self.debug_profile_top  = cli_config.debug_profile_top
-    self.debug_memory       = cli_config.debug_memory
-    self.debug_explain      = cli_config.debug_explain
-    self.debug_backtrace    = cli_config.debug_backtrace
-    self.debug_exec         = cli_config.debug_exec
-
-#//===========================================================================//
-
-class BuilderWrapper( object ):
-  __slots__ = ( 'project', 'options', 'tool', 'method', 'arg_names' )
-  
-  def   __init__( self, tool, method, project, options ):
-    self.arg_names  = self.__checkBuilderMethod( method )
-    self.tool       = tool
-    self.method     = method
-    self.project    = project
-    self.options    = options
-
-  #//-------------------------------------------------------//
-  
-  @staticmethod
-  def   __checkBuilderMethod( method ):
-    if not hasattr(method, '__call__'):
-      raise ErrorProjectInvalidMethod( method )
-    
-    f_args, f_varargs, f_kw, f_defaults = getFunctionArgs( method )
-    
-    if f_kw:
-      raise ErrorProjectBuilderMethodWithKW( method )
-    
-    min_args = 1  # at least one argument: options
-    
-    if isinstance( method, types.MethodType ):
-      if method.__self__ is None:
-        raise ErrorProjectBuilderMethodUnbound( method )
-      
-    if len(f_args) < min_args:
-      raise ErrorProjectBuilderMethodFewArguments( method )
-    
-    return frozenset( f_args )
-  
-  #//-------------------------------------------------------//
-  
-  def   __getOptionsAndArgs( self, kw ):
-    args_kw = {}
-    sources = []
-    deps = []
-    
-    options = kw.pop("options", None )
-    if options is not None:
-      if not isinstance( options, Options ):
-        raise ErrorProjectBuilderMethodInvalidOptions( options )
-    else:
-      options = self.options
-    
-    options = options.override()
-    
-    for name, value in kw.items():
-      if name in ['sources', 'source']:
-        sources += toSequence( value )
-      else:
-        for v in toSequence( value ):
-          if isinstance( v, (Node, NodeFilter, EntityBase) ):
-            deps.append( v )
-                  
-        if name in self.arg_names:
-          args_kw[ name ] = value
-        else:
-          options.appendValue( name, value, iUpdateValue )
-    
-    return options, deps, sources, args_kw
-  
-  #//-------------------------------------------------------//
-  
-  def   __call__( self, *args, **kw ):
-    
-    options, deps, sources, args_kw = self.__getOptionsAndArgs( kw )
-    
-    sources += args
-    sources = flattenList( sources )
-    
-    builder = self.method( options, **args_kw )
-    
-    node = Node( builder, sources )
-
-    node.depends( deps )
-    
-    self.project.AddNodes( (node,) )
-    
-    return node
-
-#//===========================================================================//
-
-class ToolWrapper( object ):
-  
-  def   __init__( self, tool, project, options ):
-    self.project = project
-    self.options = options
-    self.tool = tool
-  
-  #//-------------------------------------------------------//
-  
-  def   __getattr__( self, attr ):
-    method = getattr( self.tool, attr )
-    
-    if attr.startswith('_') or not isinstance( method, types.MethodType ):
-      return method
-    
-    builder = BuilderWrapper( self.tool, method, self.project, self.options )
-    
-    setattr( self, attr, builder )
-    return builder
-
-#//===========================================================================//
-
-class ProjectTools( object ):
-  
-  def   __init__( self, project ):
-    self.project = project
-    self.tools_cache = {}
-    
-    tools = getToolsManager()
-    
-    tools.loadTools( self.project.config.tools_path )
-    
-    self.tools = tools
-  
-  #//-------------------------------------------------------//
-  
-  def   _getToolsOptions(self):
-    tools_options = {}
-    for name, tool in self.tools_cache.items():
-      tool = next(iter(tool.values()))
-      tools_options.setdefault( tool.options, []).append( name )
-    
-    return tools_options
-  
-  #//-------------------------------------------------------//
-  
-  def   _getToolNames(self):
-    return sorted( self.tools_cache )
-  
-  #//-------------------------------------------------------//
-  
-  def   __addTool( self, tool_name, options ):
-    
-    options_ref = options.getHashRef()
-    
-    try:
-      return self.tools_cache[ tool_name ][options_ref]
-    except KeyError:
-      pass
-    
-    project = self.project
-    
-    tool, tool_names, tool_options = self.tools.getTool( tool_name, options, project.config.no_tool_errors )
-    
-    tool = ToolWrapper( tool, project, tool_options )
-    
-    attrs = self.__dict__
-    
-    for name in tool_names:
-      attrs.setdefault( name, tool )
-      self.tools_cache.setdefault( name, {} )[ options_ref ] = tool
-    
-    return tool
-  
-  #//-------------------------------------------------------//
-  
-  def   __getattr__( self, name ):
-    
-    options = self.project.options
-    
-    tool = BuiltinTool( options )
-    tool_method = getattr( tool, name, None )
-    if tool_method and isinstance( tool_method, (types.FunctionType, types.MethodType) ):
-      return BuilderWrapper( tool, tool_method, self.project, options )
-    
-    return self.__addTool( name, options )
-  
-  #//-------------------------------------------------------//
-  
-  def __getitem__( self, name ):
-    return getattr( self, name )
-  
-  #//-------------------------------------------------------//
-  
-  def   Tools( self, *tool_names, **kw ):
-    
-    options = kw.pop( 'options', None )
-    
-    tools_path = kw.pop('tools_path', None )
-    if tools_path:
-      self.tools.loadTools( tools_path )
-    
-    if options is None:
-      options = self.project.options
-    
-    if kw:
-      options = options.override()
-      options.update( kw )
-    
-    tools = [ self.__addTool( tool_name, options ) for tool_name in tool_names ]
-    
-    return tools
-  
-  #//-------------------------------------------------------//
-  
-  def   Tool( self, tool_name, **kw ):
-    return self.Tools( tool_name, **kw )[0]
-  
-  #//-------------------------------------------------------//
-  
-  def   AddTool( self, tool_class, tool_names = tuple() ):
-    self.tools.addTool( tool_class, tool_names )
-    
-    return self.__addTool( tool_class, self.project.options )
-
-#//===========================================================================//
-
-def   _textTargets( targets ):
-  text = ["","  Targets:", "==================", ""]
-  
-  max_name = ""
-  for names, is_built, description in targets:
-    max_name = max( max_name, *names, key = len )
-  
-  name_format = "{is_built} {name:<%s}" % len(max_name)
-  
-  for names, is_built, description in targets:
-    if len(names) > 1 and text[-1]:
-      text.append('')
-    
-    is_built_mark = "*" if is_built else " "
-    
-    for name in names:
-      text.append( name_format.format( name = name, is_built = is_built_mark ))
-    
-    text[-1] += ' :  ' + description
-    
-    if len(names) > 1:
-      text.append('')
-  
-  text.append('')
-  return text
-
-#//===========================================================================//
-
-class Project( object ):
-  
-  def   __init__( self, config ):
-    
-    self.targets = config.targets
-    self.options = config.options
-    self.arguments = config.arguments
-    self.config = config
-    self.scripts_cache = {}
-    self.configs_cache = {}
-    self.aliases = {}
-    self.alias_descriptions = {}
-    self.defaults = []
-    
-    self.build_manager = BuildManager()
-    
-    self.tools = ProjectTools( self )
-  
-  #//-------------------------------------------------------//
-  
-  def   __getattr__( self, attr ):
-    if attr == 'script_locals':
-      self.script_locals = self.__getSciptLocals()
-      return self.script_locals
-    
-    raise AttributeError("No attribute '%s'" % (attr,) )
-    
-  #//-------------------------------------------------------//
-  
-  def   __getSciptLocals( self ):
-    
-    script_locals = {
-      'options'   : self.options,
-      'tools'     : self.tools,
-      'Tool'      : self.tools.Tool,
-      'Tools'     : self.tools.Tools,
-      'AddTool'   : self.tools.AddTool,
-      'LoadTools' : self.tools.tools.loadTools,
-      'FindFiles' : findFiles
-    }
-    
-    for name in dir(self):
-      if name.startswith('_'):
-        continue
-      
-      member = getattr( self, name )
-      if isinstance( member, types.MethodType ):
-        script_locals.setdefault( name, member )
-    
-    return script_locals
-  
-  #//-------------------------------------------------------//
-  
-  def   GetProject(self):
-    return self
-  
-  #//-------------------------------------------------------//
-  
-  def   GetBuildTargets(self):
-    return self.targets
-  
-  #//-------------------------------------------------------//
-  
-  def   File(self, filepath, options = None ):
-    if options is None:
-      options = self.options
-    file_type = FileTimestampEntity if options.file_signature == 'timestamp' else FileChecksumEntity
-    
-    return file_type( filepath )
-  
-  #//-------------------------------------------------------//
-  
-  def   Dir( self, filepath ):
-    return DirEntity( filepath )
-  
-  #//-------------------------------------------------------//
-  
-  def   Entity( self, data, name = None ):
-    return SimpleEntity( data = data, name = name )
-  
-  #//-------------------------------------------------------//
-  
-  def   Config( self, config, options = None ):
-    
-    config = os.path.normcase( os.path.abspath( config ) )
-    
-    if options is None:
-      options = self.options
-    
-    options_ref = options.getHashRef()
-    
-    options_set = self.configs_cache.setdefault( config, set() )
-    
-    if options_ref in options_set:
-      return
-    
-    config_locals = { 'options': options }
-    
-    with Chdir( os.path.dirname( config ) ):
-      result = execFile( config, config_locals )
-    
-    # remove overridden options from CLI
-    for arg in self.arguments:
-      try:
-        del result[ arg ]
-      except KeyError:
-=======
     try:
         return site.getsitepackages()
     except Exception:
->>>>>>> 71cd502b
         pass
 
     local_path = os.path.normcase(os.path.expanduser('~'))
@@ -956,10 +369,11 @@
 
 
 class BuilderWrapper(object):
-    __slots__ = ('project', 'options', 'method', 'arg_names')
-
-    def __init__(self, method, project, options):
+    __slots__ = ('project', 'options', 'tool', 'method', 'arg_names')
+
+    def __init__(self, tool, method, project, options):
         self.arg_names = self.__checkBuilderMethod(method)
+        self.tool = tool
         self.method = method
         self.project = project
         self.options = options
@@ -1055,7 +469,7 @@
         if attr.startswith('_') or not isinstance(method, types.MethodType):
             return method
 
-        builder = BuilderWrapper(method, self.project, self.options)
+        builder = BuilderWrapper( self.tool, method, self.project, self.options)
 
         setattr(self, attr, builder)
         return builder
@@ -1126,7 +540,7 @@
         tool = BuiltinTool(options)
         tool_method = getattr(tool, name, None)
         if tool_method and isinstance(tool_method, _func_types):
-            return BuilderWrapper(tool_method, self.project, options)
+            return BuilderWrapper(tool, tool_method, self.project, options)
 
         return self.__addTool(name, options)
 
