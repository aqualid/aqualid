#
# Copyright (c) 2014-2015 The developers of Aqualid project
#
# Permission is hereby granted, free of charge, to any person obtaining a copy
# of this software and associated documentation files (the "Software"),
# to deal in the Software without restriction, including without limitation
# the rights to use, copy, modify, merge, publish, distribute, sublicense,
# and/or sell copies of the Software, and to permit persons to whom
# the Software is furnished to do so, subject to the following conditions:
#
# The above copyright notice and this permission notice shall be included
# in all copies or substantial portions of the Software.
#
# THE SOFTWARE IS PROVIDED "AS IS", WITHOUT WARRANTY OF ANY KIND,
# EXPRESS OR IMPLIED, INCLUDING BUT NOT LIMITED TO THE WARRANTIES OF
# MERCHANTABILITY, FITNESS FOR A PARTICULAR PURPOSE AND NONINFRINGEMENT.
# IN NO EVENT SHALL THE AUTHORS OR COPYRIGHT HOLDERS BE LIABLE FOR ANY CLAIM,
# DAMAGES OR OTHER LIABILITY, WHETHER IN AN ACTION OF CONTRACT,
# TORT OR OTHERWISE, ARISING FROM, OUT OF OR IN CONNECTION WITH THE SOFTWARE
#  OR THE USE OR OTHER DEALINGS IN THE SOFTWARE.


import os
import errno
import operator

from aql.util_types import FilePath, isString, toSequence
from aql.utils import simpleObjectSignature, simplifyValue, executeCommand,\
    eventDebug, logDebug, groupPathsByDir, groupItems, relativeJoin,\
    relativeJoinList

from aql.entity import EntityBase, FileChecksumEntity, FileTimestampEntity,\
    FileEntityBase, SimpleEntity

__all__ = (
    'Builder', 'FileBuilder'
)

# ==============================================================================


@eventDebug
def eventExecCmd(settings, cmd, cwd, env):
    if settings.trace_exec:
        cmd = ' '.join(cmd)
        logDebug("CWD: '%s', CMD: '%s'" % (cwd, cmd,))

# ==============================================================================


def _getTraceArg(entity, brief):

    value = None

    if isinstance(entity, FileEntityBase):
        value = entity.get()
        if brief:
            value = os.path.basename(value)
    else:
        if isinstance(entity, EntityBase):
            value = entity.get()

        elif isinstance(entity, FilePath):
            if brief:
                value = os.path.basename(entity)

        elif isString(entity):
            value = entity.strip()

            npos = value.find('\n')
            if npos != -1:
                value = value[:npos]

            max_len = 64 if brief else 256
            src_len = len(value)
            if src_len > max_len:
                value = "%s...%s" % (
                    value[:max_len // 2], value[src_len - (max_len // 2):])

    return value

# ==============================================================================


def _joinArgs(entities, brief):

    args = []

    for arg in toSequence(entities):
        arg = _getTraceArg(arg, brief)
        if arg and isString(arg):
            args.append(arg)

    if not brief or (len(args) < 3):
        return ' '.join(args)

    wish_size = 128

    args_str = [args.pop(0)]
    last = args.pop()

    size = len(args_str[0]) + len(last)

    for arg in args:
        size += len(arg)

        if size > wish_size:
            args_str.append('...')
            break

        args_str.append(arg)

    args_str.append(last)

    return ' '.join(args_str)

# ==============================================================================


def _getTraceStr(name, sources, targets, brief):

    name = _joinArgs(name,    brief)
    sources = _joinArgs(sources, brief)

    targets = _joinArgs(targets, brief)

    build_str = name
    if sources:
        build_str += " << " + sources
    if targets:
        build_str += " >> " + targets

    return build_str

# ==============================================================================


def _makeBuildPath(path_dir, _path_cache=set()):
    if path_dir not in _path_cache:
        if not os.path.isdir(path_dir):
            try:
                os.makedirs(path_dir)
            except OSError as e:
                if e.errno != errno.EEXIST:
                    raise

        _path_cache.add(path_dir)

# ==============================================================================


def _makeBuildPaths(dirnames):
    for dirname in dirnames:
        _makeBuildPath(dirname)

# ==============================================================================


def _splitFileName(file_path,
                   ext=None,
                   prefix=None,
                   suffix=None,
                   replace_ext=False
                   ):

    if isinstance(file_path, EntityBase):
        file_path = file_path.get()

    dirname, filename = os.path.split(file_path)

    if ext:
        if filename.endswith(ext):
            filename = filename[:-len(ext)]

        elif replace_ext:
            ext_pos = filename.rfind(os.path.extsep)
            if ext_pos > 0:
                filename = filename[:ext_pos]
    else:
        ext_pos = filename.rfind(os.path.extsep)
        if ext_pos > 0:
            ext = filename[ext_pos:]
            filename = filename[:ext_pos]

    if prefix:
        filename = prefix + filename

    if suffix:
        filename += suffix

    if ext:
        filename += ext

    return dirname, filename

# ==============================================================================


def _splitFileNames(file_paths,
                    ext=None,
                    prefix=None,
                    suffix=None,
                    replace_ext=False):

    dirnames = []
    filenames = []
    for file_path in file_paths:
        dirname, filename = _splitFileName(
            file_path, ext=ext, prefix=prefix,
            suffix=suffix, replace_ext=replace_ext)
        dirnames.append(dirname)
        filenames.append(filename)

    return dirnames, filenames

# ==============================================================================


def _fileSinature2Type(file_signature_type):
    return FileTimestampEntity if file_signature_type == 'timestamp'\
        else FileChecksumEntity

# ==============================================================================


class BuilderInitiator(object):

    __slots__ = ('is_initiated', 'builder', 'options', 'args', 'kw')

    def __init__(self, builder, options, args, kw):

        self.is_initiated = False
        self.builder = builder
        self.options = options
        self.args = self.__storeArgs(args)
        self.kw = self.__storeKw(kw)

    # ==========================================================

    def __storeArgs(self, args):
        return tuple(map(self.options._storeValue, args))

    # ==========================================================

    def __loadArgs(self):
        return tuple(map(self.options._loadValue, self.args))

    # ==========================================================

    def __storeKw(self, kw):
        storeValue = self.options._storeValue
        return dict((name, storeValue(value)) for name, value in kw.items())

    # ==========================================================

    def __loadKw(self):
        loadValue = self.options._loadValue
        return dict((name, loadValue(value))
                    for name, value in self.kw.items())

    # ==========================================================

    def initiate(self):

        if self.is_initiated:
            return self.builder

        builder = self.builder

        kw = self.__loadKw()
        args = self.__loadArgs()

        options = self.options

        builder._initAttrs(options)

        builder.__init__(options, *args, **kw)

        if not hasattr(builder, 'name'):
            builder.setName()

        if not hasattr(builder, 'signature'):
            builder.setSignature()

        self.is_initiated = True

        return builder

    # ==========================================================

    def canBuildBatch(self):
        return self.builder.canBuildBatch()

    def canBuild(self):
        return self.builder.canBuild()

    def isBatch(self):
        return self.builder.isBatch()

# ==============================================================================

# noinspection PyAttributeOutsideInit


class Builder (object):
<<<<<<< HEAD
  """
  Base class for all builders
  
  'name' - uniquely identifies builder
  'signature' - uniquely identifies builder's parameters
  
  """
  
  NAME_ATTRS = None
  SIGNATURE_ATTRS = None
  
  #//-------------------------------------------------------//
        
  def   __new__(cls, options, *args, **kw):
    
    self = super(Builder, cls).__new__(cls)
    return BuilderInitiator( self, options, args, kw )
  
  #//-------------------------------------------------------//
  
  def   _initAttrs( self, options ):
    self.build_dir = options.build_dir.get()
    self.build_path = options.build_path.get()
    self.relative_build_paths = options.relative_build_paths.get()
    self.file_entity_type = _fileSinature2Type( options.file_signature.get() )
    self.env = options.env.get()
    
    is_batch = (options.batch_build.get() or not self.canBuild()) and self.canBuildBatch()
    self.__is_batch = is_batch
    if is_batch:
      self.batch_groups = options.batch_groups.get()
      self.batch_size = options.batch_size.get()
  
  #//-------------------------------------------------------//

  def   canBuildBatch(self):
    return self.__class__.buildBatch != Builder.buildBatch
  
  #//-------------------------------------------------------//
  
  def   canBuild(self):
    return self.__class__.build != Builder.build
  
  #//-------------------------------------------------------//
  
  def   isBatch(self):
    return self.__is_batch
  
  #//-------------------------------------------------------//
  
  def   initiate( self ):
    return self
  
  #//-------------------------------------------------------//

  def setName( self ):
    
    cls = self.__class__
    name = [ cls.__module__, cls.__name__, simplifyValue( self.build_path ), bool(self.relative_build_paths) ]
    
    if self.NAME_ATTRS:
      for attr_name in self.NAME_ATTRS:
        value = getattr( self, attr_name )
        value = simplifyValue( value )
        name.append( value )
            
    self.name = simpleObjectSignature( name )
  
  #//-------------------------------------------------------//
  
  def   setSignature( self ):
    sign = []
    
    if self.SIGNATURE_ATTRS:
      for attr_name in self.SIGNATURE_ATTRS:
        value = getattr( self, attr_name )
        value = simplifyValue( value )
        sign.append( value )
    
    self.signature = simpleObjectSignature( sign )
  
  #//-------------------------------------------------------//
  
  def   isActual( self, target_entities ):
    """
    Checks that target entities are up to date. It called only if all other checks were successful.
    It can't be used to check remote resources.
    :param target_entities: Previous target entities
    :return: True if is up to date otherwise False
    """
    return True
  
  #//-------------------------------------------------------//

  def   clear( self, target_entities, side_effect_entities ):
    for entity in target_entities:
      entity.remove()
    
    for entity in side_effect_entities:
      entity.remove()
  
  #//-------------------------------------------------------//
  
  def   depends( self, source_entities ):
    """
    Could be used to dynamically generate dependency nodes 
    Returns list of dependency nodes or None
    """
    return None
  
  #//-------------------------------------------------------//
  
  def   replace( self, source_entities ):
    """
    Could be used to dynamically replace sources
    Returns list of nodes/entities or None (if sources are not changed)
    """
    return None
  
  #//-------------------------------------------------------//
  
  def   split( self, source_entities ):
    """
    Could be used to dynamically split building sources to several nodes
    Returns list of groups of source entities or None
    """
    return None
  
  #//-------------------------------------------------------//
  
  def   splitSingle( self, source_entities ):
    """
    Implementation of split for splitting one-by-one 
    """
    return source_entities
  
  #//-------------------------------------------------------//
  
  def   splitBatch( self, source_entities ):
    """
    Implementation of split for splitting to batch groups of batch size  
    """
    return groupItems( source_entities, self.batch_groups, self.batch_size )
  
  #//-------------------------------------------------------//
  
  def   splitBatchByBuildDir( self, source_entities ):
    """
    Implementation of split for grouping sources by output  
    """
    num_groups = self.batch_groups
    group_size = self.batch_size
    
    if self.relative_build_paths:
      groups = groupPathsByDir( source_entities, num_groups, group_size, pathGetter = operator.methodcaller('get') )
    else:
      groups = groupItems( source_entities, num_groups, group_size )
    
    return groups
  
  #//-------------------------------------------------------//
  
  def   getWeight( self, source_entities ):
    return len(source_entities)
  
  #//-------------------------------------------------------//
  
  def   build( self, source_entities, targets ):
    """
    Builds a node
    Returns a build output string or None
    """
    raise NotImplementedError( "Abstract method. It should be implemented in a child class." )
  
  #//-------------------------------------------------------//
  
  def   buildBatch( self, source_entities, targets ):
    """
    Builds a node
    Returns a build output string or None
    """
    raise NotImplementedError( "Abstract method. It should be implemented in a child class." )
  
  #//-------------------------------------------------------//
  
  def   getTargetEntities( self, source_entities ):
=======

>>>>>>> 71cd502b
    """
    Base class for all builders

    'name' - uniquely identifies builder
    'signature' - uniquely identifies builder's parameters

    """

    NAME_ATTRS = None
    SIGNATURE_ATTRS = None

    # -----------------------------------------------------------

    def __new__(cls, options, *args, **kw):

        self = super(Builder, cls).__new__(cls)
        return BuilderInitiator(self, options, args, kw)

    # -----------------------------------------------------------

    def _initAttrs(self, options):
        self.build_dir = options.build_dir.get()
        self.build_path = options.build_path.get()
        self.relative_build_paths = options.relative_build_paths.get()
        self.file_entity_type = _fileSinature2Type(
            options.file_signature.get())
        self.env = options.env.get()

        is_batch = (options.batch_build.get() or not self.canBuild()) and \
            self.canBuildBatch()

        self.__is_batch = is_batch
        if is_batch:
            self.batch_groups = options.batch_groups.get()
            self.batch_size = options.batch_size.get()

    # -----------------------------------------------------------

    def canBuildBatch(self):
        return self.__class__.buildBatch != Builder.buildBatch

    # -----------------------------------------------------------

    def canBuild(self):
        return self.__class__.build != Builder.build

    # -----------------------------------------------------------

    def isBatch(self):
        return self.__is_batch

    # -----------------------------------------------------------

    def initiate(self):
        return self

    # -----------------------------------------------------------

    def setName(self):

        cls = self.__class__
        name = [cls.__module__,
                cls.__name__,
                simplifyValue(self.build_path),
                bool(self.relative_build_paths)]

        if self.NAME_ATTRS:
            for attr_name in self.NAME_ATTRS:
                value = getattr(self, attr_name)
                value = simplifyValue(value)
                name.append(value)

        self.name = simpleObjectSignature(name)

    # -----------------------------------------------------------

    def setSignature(self):
        sign = []

        if self.SIGNATURE_ATTRS:
            for attr_name in self.SIGNATURE_ATTRS:
                value = getattr(self, attr_name)
                value = simplifyValue(value)
                sign.append(value)

        self.signature = simpleObjectSignature(sign)

    # -----------------------------------------------------------

    def isActual(self, target_entities):
        """
        Checks that target entities are up to date.
        It called only if all other checks were successful.
        It can't be used to check remote resources.
        :param target_entities: Previous target entities
        :return: True if is up to date otherwise False
        """
        return True

    # -----------------------------------------------------------

    def clear(self, target_entities, side_effect_entities):
        for entity in target_entities:
            entity.remove()

        for entity in side_effect_entities:
            entity.remove()

    # -----------------------------------------------------------

    def depends(self, cwd, source_entities):
        """
        Could be used to dynamically generate dependency nodes
        Returns list of dependency nodes or None
        """
        return None

    # -----------------------------------------------------------

    def replace(self, cwd, source_entities):
        """
        Could be used to dynamically replace sources
        Returns list of nodes/entities or None (if sources are not changed)
        """
        return None

    # -----------------------------------------------------------

    def split(self, source_entities):
        """
        Could be used to dynamically split building sources to several nodes
        Returns list of groups of source entities or None
        """
        return None

    # -----------------------------------------------------------

    def splitSingle(self, source_entities):
        """
        Implementation of split for splitting one-by-one
        """
        return source_entities

    # -----------------------------------------------------------

    def splitBatch(self, source_entities):
        """
        Implementation of split for splitting to batch groups of batch size
        """
        return groupItems(source_entities, self.batch_groups, self.batch_size)

    # -----------------------------------------------------------

    def splitBatchByBuildDir(self, source_entities):
        """
        Implementation of split for grouping sources by output
        """
        num_groups = self.batch_groups
        group_size = self.batch_size

        if self.relative_build_paths:
            groups = groupPathsByDir(source_entities, num_groups, group_size,
                                     pathGetter=operator.methodcaller('get'))
        else:
            groups = groupItems(source_entities, num_groups, group_size)

        return groups

    # -----------------------------------------------------------

    def getWeight(self, source_entities):
        return len(source_entities)

    # -----------------------------------------------------------

    def build(self, source_entities, targets):
        """
        Builds a node
        Returns a build output string or None
        """
        raise NotImplementedError(
            "Abstract method. It should be implemented in a child class.")

    # -----------------------------------------------------------

    def buildBatch(self, source_entities, targets):
        """
        Builds a node
        Returns a build output string or None
        """
        raise NotImplementedError(
            "Abstract method. It should be implemented in a child class.")

    # -----------------------------------------------------------

    def getTargetEntities(self, source_entities):
        """
        If it's possible returns target entities of the node, otherwise None
        """
        return None

    # -----------------------------------------------------------

    def getTraceName(self, source_entities, brief):
        return self.__class__.__name__

    # -----------------------------------------------------------

    def getTraceSources(self, source_entities, brief):
        return source_entities

    # -----------------------------------------------------------

    def getTraceTargets(self, target_entities, brief):
        return target_entities

    # -----------------------------------------------------------

    def getTrace(self,
                 source_entities=None,
                 target_entities=None,
                 brief=False):
        try:
            name = self.getTraceName(source_entities, brief)
        except Exception:
            name = ''

        try:
            sources = self.getTraceSources(source_entities, brief)
        except Exception:
            sources = None

        try:
            if (target_entities is None) and source_entities:
                target_entities = self.getTargetEntities(source_entities)

            targets = self.getTraceTargets(target_entities, brief)
        except Exception:
            targets = None

        return _getTraceStr(name, sources, targets, brief)

    # -----------------------------------------------------------

    def getBuildDir(self):
        _makeBuildPath(self.build_dir)

        return self.build_dir

    # -----------------------------------------------------------

    def getBuildPath(self):
        _makeBuildPath(self.build_path)
        return self.build_path

    # -----------------------------------------------------------

    def getTargetFilePath(self, target, ext=None, prefix=None):
        target_dir, name = _splitFileName(target, prefix=prefix, ext=ext)

        if target_dir.startswith((os.path.curdir, os.path.pardir)):
            target_dir = os.path.abspath(target_dir)
        elif not os.path.isabs(target_dir):
            target_dir = os.path.abspath(
                os.path.join(self.build_path, target_dir))

        _makeBuildPath(target_dir)

        target = os.path.join(target_dir, name)
        return target

    # -----------------------------------------------------------

    def getTargetDirPath(self, target_dir):
        target_dir, name = os.path.split(target_dir)
        if not name:
            target_dir, name = os.path.split(target_dir)

        elif not target_dir and name in (os.path.curdir, os.path.pardir):
            target_dir = name
            name = ''

        if target_dir.startswith((os.path.curdir, os.path.pardir)):
            target_dir = os.path.abspath(target_dir)
        elif not os.path.isabs(target_dir):
            target_dir = os.path.abspath(
                os.path.join(self.build_path, target_dir))

        target_dir = os.path.join(target_dir, name)

        _makeBuildPath(target_dir)

        return target_dir

    # -----------------------------------------------------------

    def getTargetFromSourceFilePath(self,
                                    file_path,
                                    ext=None,
                                    prefix=None,
                                    suffix=None,
                                    replace_ext=True):

        build_path = self.build_path

        dirname, filename = _splitFileName(file_path,
                                           ext=ext,
                                           prefix=prefix,
                                           suffix=suffix,
                                           replace_ext=replace_ext)

        if self.relative_build_paths:
            build_path = relativeJoin(build_path, dirname)

        _makeBuildPath(build_path)

        build_path = os.path.join(build_path, filename)

        return build_path

    # -----------------------------------------------------------

    def getTargetsFromSourceFilePaths(self,
                                      file_paths,
                                      ext=None,
                                      prefix=None,
                                      suffix=None,
                                      replace_ext=True):

        build_path = self.build_path

        dirnames, filenames = _splitFileNames(file_paths,
                                              ext=ext,
                                              prefix=prefix,
                                              suffix=suffix,
                                              replace_ext=replace_ext)

        if self.relative_build_paths:
            dirnames = relativeJoinList(build_path, dirnames)
            _makeBuildPaths(dirnames)

            build_paths = [os.path.join(dirname, filename)
                           for dirname, filename in zip(dirnames, filenames)]

        else:
            _makeBuildPath(build_path)

            build_paths = [
                os.path.join(build_path, filename) for filename in filenames]

        return build_paths

    # -----------------------------------------------------------

    def getFileEntityType(self):
        return self.file_entity_type

    # -----------------------------------------------------------

    def makeSimpleEntity(self, entity, tags=None):
        if isinstance(entity, EntityBase):
            return entity

        if isinstance(entity, FilePath):
            return self.file_entity_type(name=entity, tags=tags)

        return SimpleEntity(entity)

    makeEntity = makeSimpleEntity

    # -----------------------------------------------------------

    def makeFileEntity(self, entity, tags=None):
        if isinstance(entity, EntityBase):
            return entity

        return self.file_entity_type(name=entity, tags=tags)

    # -----------------------------------------------------------

    def makeFileEntities(self, entities, tags=None):
        make_entity = self.makeFileEntity
        return tuple(make_entity(entity, tags=tags)
                     for entity in toSequence(entities))

    def makeEntities(self, entities, tags=None):
        make_entity = self.makeEntity
        return tuple(make_entity(entity, tags=tags)
                     for entity in toSequence(entities))

    # -----------------------------------------------------------

    def execCmd(self, cmd, cwd=None, env=None, file_flag=None, stdin=None):

        result = self.execCmdResult(
            cmd, cwd=cwd, env=env, file_flag=file_flag, stdin=stdin)
        if result.failed():
            raise result

        return result.output

    # -----------------------------------------------------------

    def execCmdResult(self,
                      cmd,
                      cwd=None,
                      env=None,
                      file_flag=None,
                      stdin=None):

        if env is None:
            env = self.env

        if cwd is None:
            cwd = self.getBuildPath()

        result = executeCommand(
            cmd, cwd=cwd, env=env, file_flag=file_flag, stdin=stdin)

        eventExecCmd(cmd, cwd, env)

        return result

# ==============================================================================


class FileBuilder (Builder):
    makeEntity = Builder.makeFileEntity<|MERGE_RESOLUTION|>--- conflicted
+++ resolved
@@ -303,196 +303,7 @@
 
 
 class Builder (object):
-<<<<<<< HEAD
-  """
-  Base class for all builders
-  
-  'name' - uniquely identifies builder
-  'signature' - uniquely identifies builder's parameters
-  
-  """
-  
-  NAME_ATTRS = None
-  SIGNATURE_ATTRS = None
-  
-  #//-------------------------------------------------------//
-        
-  def   __new__(cls, options, *args, **kw):
-    
-    self = super(Builder, cls).__new__(cls)
-    return BuilderInitiator( self, options, args, kw )
-  
-  #//-------------------------------------------------------//
-  
-  def   _initAttrs( self, options ):
-    self.build_dir = options.build_dir.get()
-    self.build_path = options.build_path.get()
-    self.relative_build_paths = options.relative_build_paths.get()
-    self.file_entity_type = _fileSinature2Type( options.file_signature.get() )
-    self.env = options.env.get()
-    
-    is_batch = (options.batch_build.get() or not self.canBuild()) and self.canBuildBatch()
-    self.__is_batch = is_batch
-    if is_batch:
-      self.batch_groups = options.batch_groups.get()
-      self.batch_size = options.batch_size.get()
-  
-  #//-------------------------------------------------------//
-
-  def   canBuildBatch(self):
-    return self.__class__.buildBatch != Builder.buildBatch
-  
-  #//-------------------------------------------------------//
-  
-  def   canBuild(self):
-    return self.__class__.build != Builder.build
-  
-  #//-------------------------------------------------------//
-  
-  def   isBatch(self):
-    return self.__is_batch
-  
-  #//-------------------------------------------------------//
-  
-  def   initiate( self ):
-    return self
-  
-  #//-------------------------------------------------------//
-
-  def setName( self ):
-    
-    cls = self.__class__
-    name = [ cls.__module__, cls.__name__, simplifyValue( self.build_path ), bool(self.relative_build_paths) ]
-    
-    if self.NAME_ATTRS:
-      for attr_name in self.NAME_ATTRS:
-        value = getattr( self, attr_name )
-        value = simplifyValue( value )
-        name.append( value )
-            
-    self.name = simpleObjectSignature( name )
-  
-  #//-------------------------------------------------------//
-  
-  def   setSignature( self ):
-    sign = []
-    
-    if self.SIGNATURE_ATTRS:
-      for attr_name in self.SIGNATURE_ATTRS:
-        value = getattr( self, attr_name )
-        value = simplifyValue( value )
-        sign.append( value )
-    
-    self.signature = simpleObjectSignature( sign )
-  
-  #//-------------------------------------------------------//
-  
-  def   isActual( self, target_entities ):
-    """
-    Checks that target entities are up to date. It called only if all other checks were successful.
-    It can't be used to check remote resources.
-    :param target_entities: Previous target entities
-    :return: True if is up to date otherwise False
-    """
-    return True
-  
-  #//-------------------------------------------------------//
-
-  def   clear( self, target_entities, side_effect_entities ):
-    for entity in target_entities:
-      entity.remove()
-    
-    for entity in side_effect_entities:
-      entity.remove()
-  
-  #//-------------------------------------------------------//
-  
-  def   depends( self, source_entities ):
-    """
-    Could be used to dynamically generate dependency nodes 
-    Returns list of dependency nodes or None
-    """
-    return None
-  
-  #//-------------------------------------------------------//
-  
-  def   replace( self, source_entities ):
-    """
-    Could be used to dynamically replace sources
-    Returns list of nodes/entities or None (if sources are not changed)
-    """
-    return None
-  
-  #//-------------------------------------------------------//
-  
-  def   split( self, source_entities ):
-    """
-    Could be used to dynamically split building sources to several nodes
-    Returns list of groups of source entities or None
-    """
-    return None
-  
-  #//-------------------------------------------------------//
-  
-  def   splitSingle( self, source_entities ):
-    """
-    Implementation of split for splitting one-by-one 
-    """
-    return source_entities
-  
-  #//-------------------------------------------------------//
-  
-  def   splitBatch( self, source_entities ):
-    """
-    Implementation of split for splitting to batch groups of batch size  
-    """
-    return groupItems( source_entities, self.batch_groups, self.batch_size )
-  
-  #//-------------------------------------------------------//
-  
-  def   splitBatchByBuildDir( self, source_entities ):
-    """
-    Implementation of split for grouping sources by output  
-    """
-    num_groups = self.batch_groups
-    group_size = self.batch_size
-    
-    if self.relative_build_paths:
-      groups = groupPathsByDir( source_entities, num_groups, group_size, pathGetter = operator.methodcaller('get') )
-    else:
-      groups = groupItems( source_entities, num_groups, group_size )
-    
-    return groups
-  
-  #//-------------------------------------------------------//
-  
-  def   getWeight( self, source_entities ):
-    return len(source_entities)
-  
-  #//-------------------------------------------------------//
-  
-  def   build( self, source_entities, targets ):
-    """
-    Builds a node
-    Returns a build output string or None
-    """
-    raise NotImplementedError( "Abstract method. It should be implemented in a child class." )
-  
-  #//-------------------------------------------------------//
-  
-  def   buildBatch( self, source_entities, targets ):
-    """
-    Builds a node
-    Returns a build output string or None
-    """
-    raise NotImplementedError( "Abstract method. It should be implemented in a child class." )
-  
-  #//-------------------------------------------------------//
-  
-  def   getTargetEntities( self, source_entities ):
-=======
-
->>>>>>> 71cd502b
+
     """
     Base class for all builders
 
@@ -603,7 +414,7 @@
 
     # -----------------------------------------------------------
 
-    def depends(self, cwd, source_entities):
+    def depends(self, source_entities):
         """
         Could be used to dynamically generate dependency nodes
         Returns list of dependency nodes or None
@@ -612,7 +423,7 @@
 
     # -----------------------------------------------------------
 
-    def replace(self, cwd, source_entities):
+    def replace(self, source_entities):
         """
         Could be used to dynamically replace sources
         Returns list of nodes/entities or None (if sources are not changed)
